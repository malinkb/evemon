﻿using System.Text.RegularExpressions;
using System.Web;

namespace EVEMon.Common
{
    public static class StringExtensions
    {
        /// <summary>
        ///Converts a string that has been HTML-encoded for HTTP transmission into a decoded string.        
        /// </summary>
        /// <param name="text">The string to decode.</param>
        /// <returns></returns>
        public static string HtmlDecode(this string text)
        {
            while (text != HttpUtility.HtmlDecode(text))
            {
                text = HttpUtility.HtmlDecode(text);
            }
            return text;
        }

        /// <summary>
<<<<<<< HEAD
        /// Convert an UpperCamelCase string to lowerCamelCase.
        /// </summary>
        /// <param name="text">The text.</param>
        /// <returns></returns>
        public static string ConvertUpperToLowerCamelCase(this string text)
        {
            return string.Format("{0}{1}", text.Substring(0, 1).ToLower(), text.Substring(1, text.Length - 1));
=======
        /// Determines whether the string is of a valid email format.
        /// </summary>
        /// <param name="strIn">The string.</param>
        /// <returns>
        /// 	<c>true</c> if the string is of a valid email format; otherwise, <c>false</c>.
        /// </returns>
        public static bool IsValidEmail(this string strIn)
        {
            // Return true if strIn is in valid e-mail format
            return Regex.IsMatch(strIn,
                   @"^(?("")(""[^""]+?""@)|(([0-9a-zA-Z]((\.(?!\.))|[-!#\$%&'\*\+/=\?\^`\{\}\|~\w])*)(?<=[0-9a-zA-Z])@))" +
                   @"(?(\[)(\[(\d{1,3}\.){3}\d{1,3}\])|(([0-9a-zA-Z][-\w]*[0-9a-zA-Z]\.)+[a-zA-Z]{2,6}))$");
>>>>>>> 92ef5b7e
        }
    }
}
<|MERGE_RESOLUTION|>--- conflicted
+++ resolved
@@ -1,47 +1,37 @@
-﻿using System.Text.RegularExpressions;
-using System.Web;
-
-namespace EVEMon.Common
-{
-    public static class StringExtensions
-    {
-        /// <summary>
-        ///Converts a string that has been HTML-encoded for HTTP transmission into a decoded string.        
-        /// </summary>
-        /// <param name="text">The string to decode.</param>
-        /// <returns></returns>
-        public static string HtmlDecode(this string text)
-        {
-            while (text != HttpUtility.HtmlDecode(text))
-            {
-                text = HttpUtility.HtmlDecode(text);
-            }
-            return text;
-        }
-
-        /// <summary>
-<<<<<<< HEAD
-        /// Convert an UpperCamelCase string to lowerCamelCase.
-        /// </summary>
-        /// <param name="text">The text.</param>
-        /// <returns></returns>
-        public static string ConvertUpperToLowerCamelCase(this string text)
-        {
-            return string.Format("{0}{1}", text.Substring(0, 1).ToLower(), text.Substring(1, text.Length - 1));
-=======
-        /// Determines whether the string is of a valid email format.
-        /// </summary>
-        /// <param name="strIn">The string.</param>
-        /// <returns>
-        /// 	<c>true</c> if the string is of a valid email format; otherwise, <c>false</c>.
-        /// </returns>
-        public static bool IsValidEmail(this string strIn)
-        {
-            // Return true if strIn is in valid e-mail format
-            return Regex.IsMatch(strIn,
-                   @"^(?("")(""[^""]+?""@)|(([0-9a-zA-Z]((\.(?!\.))|[-!#\$%&'\*\+/=\?\^`\{\}\|~\w])*)(?<=[0-9a-zA-Z])@))" +
-                   @"(?(\[)(\[(\d{1,3}\.){3}\d{1,3}\])|(([0-9a-zA-Z][-\w]*[0-9a-zA-Z]\.)+[a-zA-Z]{2,6}))$");
->>>>>>> 92ef5b7e
-        }
-    }
-}
+﻿using System.Text.RegularExpressions;
+using System.Web;
+
+namespace EVEMon.Common
+{
+    public static class StringExtensions
+    {
+        /// <summary>
+        ///Converts a string that has been HTML-encoded for HTTP transmission into a decoded string.        
+        /// </summary>
+        /// <param name="text">The string to decode.</param>
+        /// <returns></returns>
+        public static string HtmlDecode(this string text)
+        {
+            while (text != HttpUtility.HtmlDecode(text))
+            {
+                text = HttpUtility.HtmlDecode(text);
+            }
+            return text;
+        }
+
+        /// <summary>
+        /// Determines whether the string is of a valid email format.
+        /// </summary>
+        /// <param name="strIn">The string.</param>
+        /// <returns>
+        /// 	<c>true</c> if the string is of a valid email format; otherwise, <c>false</c>.
+        /// </returns>
+        public static bool IsValidEmail(this string strIn)
+        {
+            // Return true if strIn is in valid e-mail format
+            return Regex.IsMatch(strIn,
+                   @"^(?("")(""[^""]+?""@)|(([0-9a-zA-Z]((\.(?!\.))|[-!#\$%&'\*\+/=\?\^`\{\}\|~\w])*)(?<=[0-9a-zA-Z])@))" +
+                   @"(?(\[)(\[(\d{1,3}\.){3}\d{1,3}\])|(([0-9a-zA-Z][-\w]*[0-9a-zA-Z]\.)+[a-zA-Z]{2,6}))$");
+        }
+    }
+}