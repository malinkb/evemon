--- conflicted
+++ resolved
@@ -1,871 +1,433 @@
-<<<<<<< HEAD
-﻿<?xml version="1.0" encoding="utf-8"?>
-<root>
-  <!-- 
-    Microsoft ResX Schema 
-    
-    Version 2.0
-    
-    The primary goals of this format is to allow a simple XML format 
-    that is mostly human readable. The generation and parsing of the 
-    various data types are done through the TypeConverter classes 
-    associated with the data types.
-    
-    Example:
-    
-    ... ado.net/XML headers & schema ...
-    <resheader name="resmimetype">text/microsoft-resx</resheader>
-    <resheader name="version">2.0</resheader>
-    <resheader name="reader">System.Resources.ResXResourceReader, System.Windows.Forms, ...</resheader>
-    <resheader name="writer">System.Resources.ResXResourceWriter, System.Windows.Forms, ...</resheader>
-    <data name="Name1"><value>this is my long string</value><comment>this is a comment</comment></data>
-    <data name="Color1" type="System.Drawing.Color, System.Drawing">Blue</data>
-    <data name="Bitmap1" mimetype="application/x-microsoft.net.object.binary.base64">
-        <value>[base64 mime encoded serialized .NET Framework object]</value>
-    </data>
-    <data name="Icon1" type="System.Drawing.Icon, System.Drawing" mimetype="application/x-microsoft.net.object.bytearray.base64">
-        <value>[base64 mime encoded string representing a byte array form of the .NET Framework object]</value>
-        <comment>This is a comment</comment>
-    </data>
-                
-    There are any number of "resheader" rows that contain simple 
-    name/value pairs.
-    
-    Each data row contains a name, and value. The row also contains a 
-    type or mimetype. Type corresponds to a .NET class that support 
-    text/value conversion through the TypeConverter architecture. 
-    Classes that don't support this are serialized and stored with the 
-    mimetype set.
-    
-    The mimetype is used for serialized objects, and tells the 
-    ResXResourceReader how to depersist the object. This is currently not 
-    extensible. For a given mimetype the value must be set accordingly:
-    
-    Note - application/x-microsoft.net.object.binary.base64 is the format 
-    that the ResXResourceWriter will generate, however the reader can 
-    read any of the formats listed below.
-    
-    mimetype: application/x-microsoft.net.object.binary.base64
-    value   : The object must be serialized with 
-            : System.Runtime.Serialization.Formatters.Binary.BinaryFormatter
-            : and then encoded with base64 encoding.
-    
-    mimetype: application/x-microsoft.net.object.soap.base64
-    value   : The object must be serialized with 
-            : System.Runtime.Serialization.Formatters.Soap.SoapFormatter
-            : and then encoded with base64 encoding.
-
-    mimetype: application/x-microsoft.net.object.bytearray.base64
-    value   : The object must be serialized into a byte array 
-            : using a System.ComponentModel.TypeConverter
-            : and then encoded with base64 encoding.
-    -->
-  <xsd:schema id="root" xmlns="" xmlns:xsd="http://www.w3.org/2001/XMLSchema" xmlns:msdata="urn:schemas-microsoft-com:xml-msdata">
-    <xsd:import namespace="http://www.w3.org/XML/1998/namespace" />
-    <xsd:element name="root" msdata:IsDataSet="true">
-      <xsd:complexType>
-        <xsd:choice maxOccurs="unbounded">
-          <xsd:element name="metadata">
-            <xsd:complexType>
-              <xsd:sequence>
-                <xsd:element name="value" type="xsd:string" minOccurs="0" />
-              </xsd:sequence>
-              <xsd:attribute name="name" use="required" type="xsd:string" />
-              <xsd:attribute name="type" type="xsd:string" />
-              <xsd:attribute name="mimetype" type="xsd:string" />
-              <xsd:attribute ref="xml:space" />
-            </xsd:complexType>
-          </xsd:element>
-          <xsd:element name="assembly">
-            <xsd:complexType>
-              <xsd:attribute name="alias" type="xsd:string" />
-              <xsd:attribute name="name" type="xsd:string" />
-            </xsd:complexType>
-          </xsd:element>
-          <xsd:element name="data">
-            <xsd:complexType>
-              <xsd:sequence>
-                <xsd:element name="value" type="xsd:string" minOccurs="0" msdata:Ordinal="1" />
-                <xsd:element name="comment" type="xsd:string" minOccurs="0" msdata:Ordinal="2" />
-              </xsd:sequence>
-              <xsd:attribute name="name" type="xsd:string" use="required" msdata:Ordinal="1" />
-              <xsd:attribute name="type" type="xsd:string" msdata:Ordinal="3" />
-              <xsd:attribute name="mimetype" type="xsd:string" msdata:Ordinal="4" />
-              <xsd:attribute ref="xml:space" />
-            </xsd:complexType>
-          </xsd:element>
-          <xsd:element name="resheader">
-            <xsd:complexType>
-              <xsd:sequence>
-                <xsd:element name="value" type="xsd:string" minOccurs="0" msdata:Ordinal="1" />
-              </xsd:sequence>
-              <xsd:attribute name="name" type="xsd:string" use="required" />
-            </xsd:complexType>
-          </xsd:element>
-        </xsd:choice>
-      </xsd:complexType>
-    </xsd:element>
-  </xsd:schema>
-  <resheader name="resmimetype">
-    <value>text/microsoft-resx</value>
-  </resheader>
-  <resheader name="version">
-    <value>2.0</value>
-  </resheader>
-  <resheader name="reader">
-    <value>System.Resources.ResXResourceReader, System.Windows.Forms, Version=4.0.0.0, Culture=neutral, PublicKeyToken=b77a5c561934e089</value>
-  </resheader>
-  <resheader name="writer">
-    <value>System.Resources.ResXResourceWriter, System.Windows.Forms, Version=4.0.0.0, Culture=neutral, PublicKeyToken=b77a5c561934e089</value>
-  </resheader>
-  <assembly alias="System.Windows.Forms" name="System.Windows.Forms, Version=4.0.0.0, Culture=neutral, PublicKeyToken=b77a5c561934e089" />
-  <data name="RowsetsXSLT" type="System.Resources.ResXFileRef, System.Windows.Forms">
-    <value>..\Serialization\API\rowsets-transform.xslt;System.String, mscorlib, Version=2.0.0.0, Culture=neutral, PublicKeyToken=b77a5c561934e089;utf-8</value>
-  </data>
-  <data name="SkillTrained" type="System.Resources.ResXFileRef, System.Windows.Forms">
-    <value>..\resources\audio\skilltrained.wav;System.IO.MemoryStream, mscorlib, Version=4.0.0.0, Culture=neutral, PublicKeyToken=b77a5c561934e089</value>
-  </data>
-  <data name="XmlToHtmlXslt" type="System.Resources.ResXFileRef, System.Windows.Forms">
-    <value>..\Serialization\exportation\output-html.xslt;System.String, mscorlib, Version=2.0.0.0, Culture=neutral, PublicKeyToken=b77a5c561934e089;utf-8</value>
-  </data>
-  <data name="AccountManagement" type="System.Resources.ResXFileRef, System.Windows.Forms">
-    <value>..\resources\images\accountmanagement.png;System.Drawing.Bitmap, System.Drawing, Version=4.0.0.0, Culture=neutral, PublicKeyToken=b03f5f7f11d50a3a</value>
-  </data>
-  <data name="AddAccount" type="System.Resources.ResXFileRef, System.Windows.Forms">
-    <value>..\resources\images\addaccount.png;System.Drawing.Bitmap, System.Drawing, Version=4.0.0.0, Culture=neutral, PublicKeyToken=b03f5f7f11d50a3a</value>
-  </data>
-  <data name="KeyGold32" type="System.Resources.ResXFileRef, System.Windows.Forms">
-    <value>..\resources\images\apikeyfull.png;System.Drawing.Bitmap, System.Drawing, Version=4.0.0.0, Culture=neutral, PublicKeyToken=b03f5f7f11d50a3a</value>
-  </data>
-  <data name="KeyGold16" type="System.Resources.ResXFileRef, System.Windows.Forms">
-    <value>..\resources\images\apikeyfull16.png;System.Drawing.Bitmap, System.Drawing, Version=4.0.0.0, Culture=neutral, PublicKeyToken=b03f5f7f11d50a3a</value>
-  </data>
-  <data name="KeyGrey32" type="System.Resources.ResXFileRef, System.Windows.Forms">
-    <value>..\resources\images\apikeylimited.png;System.Drawing.Bitmap, System.Drawing, Version=4.0.0.0, Culture=neutral, PublicKeyToken=b03f5f7f11d50a3a</value>
-  </data>
-  <data name="KeyGrey16" type="System.Resources.ResXFileRef, System.Windows.Forms">
-    <value>..\resources\images\apikeylimited16.png;System.Drawing.Bitmap, System.Drawing, Version=4.0.0.0, Culture=neutral, PublicKeyToken=b03f5f7f11d50a3a</value>
-  </data>
-  <data name="KeyWrong32" type="System.Resources.ResXFileRef, System.Windows.Forms">
-    <value>..\resources\images\apikeywrong.png;System.Drawing.Bitmap, System.Drawing, Version=4.0.0.0, Culture=neutral, PublicKeyToken=b03f5f7f11d50a3a</value>
-  </data>
-  <data name="AttributeOptimize" type="System.Resources.ResXFileRef, System.Windows.Forms">
-    <value>..\resources\images\attributeoptimize.png;System.Drawing.Bitmap, System.Drawing, Version=4.0.0.0, Culture=neutral, PublicKeyToken=b03f5f7f11d50a3a</value>
-  </data>
-  <data name="BlueGlassArrow" type="System.Resources.ResXFileRef, System.Windows.Forms">
-    <value>..\resources\images\blue_glass_arrow.png;System.Drawing.Bitmap, System.Drawing, Version=4.0.0.0, Culture=neutral, PublicKeyToken=b03f5f7f11d50a3a</value>
-  </data>
-  <data name="Blueprint" type="System.Resources.ResXFileRef, System.Windows.Forms">
-    <value>..\resources\images\blueprint.png;System.Drawing.Bitmap, System.Drawing, Version=4.0.0.0, Culture=neutral, PublicKeyToken=b03f5f7f11d50a3a</value>
-  </data>
-  <data name="Bug" type="System.Resources.ResXFileRef, System.Windows.Forms">
-    <value>..\resources\images\bee.jpg;System.Drawing.Bitmap, System.Drawing, Version=4.0.0.0, Culture=neutral, PublicKeyToken=b03f5f7f11d50a3a</value>
-  </data>
-  <data name="Calendar" type="System.Resources.ResXFileRef, System.Windows.Forms">
-    <value>..\resources\images\calendar.png;System.Drawing.Bitmap, System.Drawing, Version=4.0.0.0, Culture=neutral, PublicKeyToken=b03f5f7f11d50a3a</value>
-  </data>
-  <data name="Certificate_24" type="System.Resources.ResXFileRef, System.Windows.Forms">
-    <value>..\resources\images\certificate-24.png;System.Drawing.Bitmap, System.Drawing, Version=4.0.0.0, Culture=neutral, PublicKeyToken=b03f5f7f11d50a3a</value>
-  </data>
-  <data name="Certificate_32" type="System.Resources.ResXFileRef, System.Windows.Forms">
-    <value>..\resources\images\certificate-32.png;System.Drawing.Bitmap, System.Drawing, Version=4.0.0.0, Culture=neutral, PublicKeyToken=b03f5f7f11d50a3a</value>
-  </data>
-  <data name="Certificate_64" type="System.Resources.ResXFileRef, System.Windows.Forms">
-    <value>..\resources\images\certificate-64.png;System.Drawing.Bitmap, System.Drawing, Version=4.0.0.0, Culture=neutral, PublicKeyToken=b03f5f7f11d50a3a</value>
-  </data>
-  <data name="Clock" type="System.Resources.ResXFileRef, System.Windows.Forms">
-    <value>..\resources\images\clock_16.png;System.Drawing.Bitmap, System.Drawing, Version=4.0.0.0, Culture=neutral, PublicKeyToken=b03f5f7f11d50a3a</value>
-  </data>
-  <data name="Collapse" type="System.Resources.ResXFileRef, System.Windows.Forms">
-    <value>..\resources\images\collapse_large.png;System.Drawing.Bitmap, System.Drawing, Version=4.0.0.0, Culture=neutral, PublicKeyToken=b03f5f7f11d50a3a</value>
-  </data>
-  <data name="Comment" type="System.Resources.ResXFileRef, System.Windows.Forms">
-    <value>..\resources\images\comment.png;System.Drawing.Bitmap, System.Drawing, Version=4.0.0.0, Culture=neutral, PublicKeyToken=b03f5f7f11d50a3a</value>
-  </data>
-  <data name="Copy" type="System.Resources.ResXFileRef, System.Windows.Forms">
-    <value>..\resources\images\copy.png;System.Drawing.Bitmap, System.Drawing, Version=4.0.0.0, Culture=neutral, PublicKeyToken=b03f5f7f11d50a3a</value>
-  </data>
-  <data name="CrossBlack" type="System.Resources.ResXFileRef, System.Windows.Forms">
-    <value>..\resources\images\cross-black.png;System.Drawing.Bitmap, System.Drawing, Version=4.0.0.0, Culture=neutral, PublicKeyToken=b03f5f7f11d50a3a</value>
-  </data>
-  <data name="CrossGray" type="System.Resources.ResXFileRef, System.Windows.Forms">
-    <value>..\resources\images\cross-gray.png;System.Drawing.Bitmap, System.Drawing, Version=4.0.0.0, Culture=neutral, PublicKeyToken=b03f5f7f11d50a3a</value>
-  </data>
-  <data name="Deadspace" type="System.Resources.ResXFileRef, System.Windows.Forms">
-    <value>..\resources\overlay icons\deadspace.png;System.Drawing.Bitmap, System.Drawing, Version=4.0.0.0, Culture=neutral, PublicKeyToken=b03f5f7f11d50a3a</value>
-  </data>
-  <data name="DeleteAccount" type="System.Resources.ResXFileRef, System.Windows.Forms">
-    <value>..\resources\images\deleteaccount.png;System.Drawing.Bitmap, System.Drawing, Version=4.0.0.0, Culture=neutral, PublicKeyToken=b03f5f7f11d50a3a</value>
-  </data>
-  <data name="DeleteCharacter" type="System.Resources.ResXFileRef, System.Windows.Forms">
-    <value>..\resources\images\deletecharacter.png;System.Drawing.Bitmap, System.Drawing, Version=4.0.0.0, Culture=neutral, PublicKeyToken=b03f5f7f11d50a3a</value>
-  </data>
-  <data name="DeletePlan" type="System.Resources.ResXFileRef, System.Windows.Forms">
-    <value>..\resources\images\deleteplan.png;System.Drawing.Bitmap, System.Drawing, Version=4.0.0.0, Culture=neutral, PublicKeyToken=b03f5f7f11d50a3a</value>
-  </data>
-  <data name="EditAccount" type="System.Resources.ResXFileRef, System.Windows.Forms">
-    <value>..\resources\images\editaccount.png;System.Drawing.Bitmap, System.Drawing, Version=4.0.0.0, Culture=neutral, PublicKeyToken=b03f5f7f11d50a3a</value>
-  </data>
-  <data name="EditChar" type="System.Resources.ResXFileRef, System.Windows.Forms">
-    <value>..\resources\images\editchar.png;System.Drawing.Bitmap, System.Drawing, Version=4.0.0.0, Culture=neutral, PublicKeyToken=b03f5f7f11d50a3a</value>
-  </data>
-  <data name="EditPlan" type="System.Resources.ResXFileRef, System.Windows.Forms">
-    <value>..\resources\images\editplan.png;System.Drawing.Bitmap, System.Drawing, Version=4.0.0.0, Culture=neutral, PublicKeyToken=b03f5f7f11d50a3a</value>
-  </data>
-  <data name="Error16" type="System.Resources.ResXFileRef, System.Windows.Forms">
-    <value>..\resources\images\error16.png;System.Drawing.Bitmap, System.Drawing, Version=4.0.0.0, Culture=neutral, PublicKeyToken=b03f5f7f11d50a3a</value>
-  </data>
-  <data name="EVEMail" type="System.Resources.ResXFileRef, System.Windows.Forms">
-    <value>..\resources\images\evemail.png;System.Drawing.Bitmap, System.Drawing, Version=4.0.0.0, Culture=neutral, PublicKeyToken=b03f5f7f11d50a3a</value>
-  </data>
-  <data name="EVEMon16" type="System.Resources.ResXFileRef, System.Windows.Forms">
-    <value>..\resources\images\evemon16.png;System.Drawing.Bitmap, System.Drawing, Version=4.0.0.0, Culture=neutral, PublicKeyToken=b03f5f7f11d50a3a</value>
-  </data>
-  <data name="Exit" type="System.Resources.ResXFileRef, System.Windows.Forms">
-    <value>..\resources\images\exit.png;System.Drawing.Bitmap, System.Drawing, Version=4.0.0.0, Culture=neutral, PublicKeyToken=b03f5f7f11d50a3a</value>
-  </data>
-  <data name="Expand" type="System.Resources.ResXFileRef, System.Windows.Forms">
-    <value>..\resources\images\expand_large.png;System.Drawing.Bitmap, System.Drawing, Version=4.0.0.0, Culture=neutral, PublicKeyToken=b03f5f7f11d50a3a</value>
-  </data>
-  <data name="ExportArrow" type="System.Resources.ResXFileRef, System.Windows.Forms">
-    <value>..\resources\images\exportarrow.png;System.Drawing.Bitmap, System.Drawing, Version=4.0.0.0, Culture=neutral, PublicKeyToken=b03f5f7f11d50a3a</value>
-  </data>
-  <data name="ExportCharacter" type="System.Resources.ResXFileRef, System.Windows.Forms">
-    <value>..\resources\images\exportcharacter.png;System.Drawing.Bitmap, System.Drawing, Version=4.0.0.0, Culture=neutral, PublicKeyToken=b03f5f7f11d50a3a</value>
-  </data>
-  <data name="ExportPlan" type="System.Resources.ResXFileRef, System.Windows.Forms">
-    <value>..\resources\images\exportplan.png;System.Drawing.Bitmap, System.Drawing, Version=4.0.0.0, Culture=neutral, PublicKeyToken=b03f5f7f11d50a3a</value>
-  </data>
-  <data name="Faction" type="System.Resources.ResXFileRef, System.Windows.Forms">
-    <value>..\resources\overlay icons\faction.png;System.Drawing.Bitmap, System.Drawing, Version=4.0.0.0, Culture=neutral, PublicKeyToken=b03f5f7f11d50a3a</value>
-  </data>
-  <data name="Folder" type="System.Resources.ResXFileRef, System.Windows.Forms">
-    <value>..\resources\images\folder.png;System.Drawing.Bitmap, System.Drawing, Version=4.0.0.0, Culture=neutral, PublicKeyToken=b03f5f7f11d50a3a</value>
-  </data>
-  <data name="Forum" type="System.Resources.ResXFileRef, System.Windows.Forms">
-    <value>..\resources\images\forum.png;System.Drawing.Bitmap, System.Drawing, Version=4.0.0.0, Culture=neutral, PublicKeyToken=b03f5f7f11d50a3a</value>
-  </data>
-  <data name="Grouping" type="System.Resources.ResXFileRef, System.Windows.Forms">
-    <value>..\resources\images\grouping.png;System.Drawing.Bitmap, System.Drawing, Version=4.0.0.0, Culture=neutral, PublicKeyToken=b03f5f7f11d50a3a</value>
-  </data>
-  <data name="Help" type="System.Resources.ResXFileRef, System.Windows.Forms">
-    <value>..\resources\images\help.png;System.Drawing.Bitmap, System.Drawing, Version=4.0.0.0, Culture=neutral, PublicKeyToken=b03f5f7f11d50a3a</value>
-  </data>
-  <data name="HideCharacter" type="System.Resources.ResXFileRef, System.Windows.Forms">
-    <value>..\resources\images\hidecharacter.png;System.Drawing.Bitmap, System.Drawing, Version=4.0.0.0, Culture=neutral, PublicKeyToken=b03f5f7f11d50a3a</value>
-  </data>
-  <data name="ImplantCalculator" type="System.Resources.ResXFileRef, System.Windows.Forms">
-    <value>..\resources\images\implantcalculator.png;System.Drawing.Bitmap, System.Drawing, Version=4.0.0.0, Culture=neutral, PublicKeyToken=b03f5f7f11d50a3a</value>
-  </data>
-  <data name="ImportCharacter" type="System.Resources.ResXFileRef, System.Windows.Forms">
-    <value>..\resources\images\importcharacter.png;System.Drawing.Bitmap, System.Drawing, Version=4.0.0.0, Culture=neutral, PublicKeyToken=b03f5f7f11d50a3a</value>
-  </data>
-  <data name="Industry" type="System.Resources.ResXFileRef, System.Windows.Forms">
-    <value>..\resources\images\industry.png;System.Drawing.Bitmap, System.Drawing, Version=4.0.0.0, Culture=neutral, PublicKeyToken=b03f5f7f11d50a3a</value>
-  </data>
-  <data name="Information16" type="System.Resources.ResXFileRef, System.Windows.Forms">
-    <value>..\resources\images\information16.png;System.Drawing.Bitmap, System.Drawing, Version=4.0.0.0, Culture=neutral, PublicKeyToken=b03f5f7f11d50a3a</value>
-  </data>
-  <data name="JumpClone" type="System.Resources.ResXFileRef, System.Windows.Forms">
-    <value>..\resources\images\jumpclone.png;System.Drawing.Bitmap, System.Drawing, Version=4.0.0.0, Culture=neutral, PublicKeyToken=b03f5f7f11d50a3a</value>
-  </data>
-  <data name="LeadsTo" type="System.Resources.ResXFileRef, System.Windows.Forms">
-    <value>..\resources\images\leadsto.png;System.Drawing.Bitmap, System.Drawing, Version=4.0.0.0, Culture=neutral, PublicKeyToken=b03f5f7f11d50a3a</value>
-  </data>
-  <data name="List" type="System.Resources.ResXFileRef, System.Windows.Forms">
-    <value>..\resources\images\text_list_numbers.png;System.Drawing.Bitmap, System.Drawing, Version=4.0.0.0, Culture=neutral, PublicKeyToken=b03f5f7f11d50a3a</value>
-  </data>
-  <data name="LoadPlan" type="System.Resources.ResXFileRef, System.Windows.Forms">
-    <value>..\resources\images\loadplan.png;System.Drawing.Bitmap, System.Drawing, Version=4.0.0.0, Culture=neutral, PublicKeyToken=b03f5f7f11d50a3a</value>
-  </data>
-  <data name="LoadSettings" type="System.Resources.ResXFileRef, System.Windows.Forms">
-    <value>..\resources\images\loadsettings.png;System.Drawing.Bitmap, System.Drawing, Version=4.0.0.0, Culture=neutral, PublicKeyToken=b03f5f7f11d50a3a</value>
-  </data>
-  <data name="Magnifier" type="System.Resources.ResXFileRef, System.Windows.Forms">
-    <value>..\resources\images\magnifier.png;System.Drawing.Bitmap, System.Drawing, Version=4.0.0.0, Culture=neutral, PublicKeyToken=b03f5f7f11d50a3a</value>
-  </data>
-  <data name="messagebox" type="System.Resources.ResXFileRef, System.Windows.Forms">
-    <value>..\resources\images\messagebox.png;System.Drawing.Bitmap, System.Drawing, Version=4.0.0.0, Culture=neutral, PublicKeyToken=b03f5f7f11d50a3a</value>
-  </data>
-  <data name="Mineral" type="System.Resources.ResXFileRef, System.Windows.Forms">
-    <value>..\resources\images\mineral.png;System.Drawing.Bitmap, System.Drawing, Version=4.0.0.0, Culture=neutral, PublicKeyToken=b03f5f7f11d50a3a</value>
-  </data>
-  <data name="Money" type="System.Resources.ResXFileRef, System.Windows.Forms">
-    <value>..\resources\images\money.png;System.Drawing.Bitmap, System.Drawing, Version=4.0.0.0, Culture=neutral, PublicKeyToken=b03f5f7f11d50a3a</value>
-  </data>
-  <data name="MoveDown" type="System.Resources.ResXFileRef, System.Windows.Forms">
-    <value>..\resources\images\movedown.png;System.Drawing.Bitmap, System.Drawing, Version=4.0.0.0, Culture=neutral, PublicKeyToken=b03f5f7f11d50a3a</value>
-  </data>
-  <data name="MoveUp" type="System.Resources.ResXFileRef, System.Windows.Forms">
-    <value>..\resources\images\moveup.png;System.Drawing.Bitmap, System.Drawing, Version=4.0.0.0, Culture=neutral, PublicKeyToken=b03f5f7f11d50a3a</value>
-  </data>
-  <data name="NewPlan" type="System.Resources.ResXFileRef, System.Windows.Forms">
-    <value>..\resources\images\newplan.png;System.Drawing.Bitmap, System.Drawing, Version=4.0.0.0, Culture=neutral, PublicKeyToken=b03f5f7f11d50a3a</value>
-  </data>
-  <data name="Notification" type="System.Resources.ResXFileRef, System.Windows.Forms">
-    <value>..\resources\images\notification.png;System.Drawing.Bitmap, System.Drawing, Version=4.0.0.0, Culture=neutral, PublicKeyToken=b03f5f7f11d50a3a</value>
-  </data>
-  <data name="Officer" type="System.Resources.ResXFileRef, System.Windows.Forms">
-    <value>..\resources\overlay icons\officer.png;System.Drawing.Bitmap, System.Drawing, Version=4.0.0.0, Culture=neutral, PublicKeyToken=b03f5f7f11d50a3a</value>
-  </data>
-  <data name="Omega" type="System.Resources.ResXFileRef, System.Windows.Forms">
-    <value>..\resources\images\text_letter_omega.png;System.Drawing.Bitmap, System.Drawing, Version=4.0.0.0, Culture=neutral, PublicKeyToken=b03f5f7f11d50a3a</value>
-  </data>
-  <data name="Online" type="System.Resources.ResXFileRef, System.Windows.Forms">
-    <value>..\resources\images\online.png;System.Drawing.Bitmap, System.Drawing, Version=4.0.0.0, Culture=neutral, PublicKeyToken=b03f5f7f11d50a3a</value>
-  </data>
-  <data name="OwnedBook" type="System.Resources.ResXFileRef, System.Windows.Forms">
-    <value>..\resources\images\ownedbook.png;System.Drawing.Bitmap, System.Drawing, Version=4.0.0.0, Culture=neutral, PublicKeyToken=b03f5f7f11d50a3a</value>
-  </data>
-  <data name="PieChart" type="System.Resources.ResXFileRef, System.Windows.Forms">
-    <value>..\resources\images\piechart.png;System.Drawing.Bitmap, System.Drawing, Version=4.0.0.0, Culture=neutral, PublicKeyToken=b03f5f7f11d50a3a</value>
-  </data>
-  <data name="Plan" type="System.Resources.ResXFileRef, System.Windows.Forms">
-    <value>..\resources\images\plan.png;System.Drawing.Bitmap, System.Drawing, Version=4.0.0.0, Culture=neutral, PublicKeyToken=b03f5f7f11d50a3a</value>
-  </data>
-  <data name="PlanCharacter" type="System.Resources.ResXFileRef, System.Windows.Forms">
-    <value>..\resources\images\plancharacter.png;System.Drawing.Bitmap, System.Drawing, Version=4.0.0.0, Culture=neutral, PublicKeyToken=b03f5f7f11d50a3a</value>
-  </data>
-  <data name="Printer" type="System.Resources.ResXFileRef, System.Windows.Forms">
-    <value>..\resources\images\printer.png;System.Drawing.Bitmap, System.Drawing, Version=4.0.0.0, Culture=neutral, PublicKeyToken=b03f5f7f11d50a3a</value>
-  </data>
-  <data name="Problem" type="System.Resources.ResXFileRef, System.Windows.Forms">
-    <value>..\resources\images\problem.png;System.Drawing.Bitmap, System.Drawing, Version=4.0.0.0, Culture=neutral, PublicKeyToken=b03f5f7f11d50a3a</value>
-  </data>
-  <data name="Rename" type="System.Resources.ResXFileRef, System.Windows.Forms">
-    <value>..\resources\images\rename.png;System.Drawing.Bitmap, System.Drawing, Version=4.0.0.0, Culture=neutral, PublicKeyToken=b03f5f7f11d50a3a</value>
-  </data>
-  <data name="Research" type="System.Resources.ResXFileRef, System.Windows.Forms">
-    <value>..\resources\images\research.png;System.Drawing.Bitmap, System.Drawing, Version=4.0.0.0, Culture=neutral, PublicKeyToken=b03f5f7f11d50a3a</value>
-  </data>
-  <data name="Reset" type="System.Resources.ResXFileRef, System.Windows.Forms">
-    <value>..\resources\images\reset.png;System.Drawing.Bitmap, System.Drawing, Version=4.0.0.0, Culture=neutral, PublicKeyToken=b03f5f7f11d50a3a</value>
-  </data>
-  <data name="SaveSettings" type="System.Resources.ResXFileRef, System.Windows.Forms">
-    <value>..\resources\images\savesettings.png;System.Drawing.Bitmap, System.Drawing, Version=4.0.0.0, Culture=neutral, PublicKeyToken=b03f5f7f11d50a3a</value>
-  </data>
-  <data name="SchedulerAdd" type="System.Resources.ResXFileRef, System.Windows.Forms">
-    <value>..\resources\images\scheduleradd.png;System.Drawing.Bitmap, System.Drawing, Version=4.0.0.0, Culture=neutral, PublicKeyToken=b03f5f7f11d50a3a</value>
-  </data>
-  <data name="SchedulerClear" type="System.Resources.ResXFileRef, System.Windows.Forms">
-    <value>..\resources\images\schedulerclear.png;System.Drawing.Bitmap, System.Drawing, Version=4.0.0.0, Culture=neutral, PublicKeyToken=b03f5f7f11d50a3a</value>
-  </data>
-  <data name="SchedulerDelete" type="System.Resources.ResXFileRef, System.Windows.Forms">
-    <value>..\resources\images\schedulerdelete.png;System.Drawing.Bitmap, System.Drawing, Version=4.0.0.0, Culture=neutral, PublicKeyToken=b03f5f7f11d50a3a</value>
-  </data>
-  <data name="Settings" type="System.Resources.ResXFileRef, System.Windows.Forms">
-    <value>..\resources\images\settings.png;System.Drawing.Bitmap, System.Drawing, Version=4.0.0.0, Culture=neutral, PublicKeyToken=b03f5f7f11d50a3a</value>
-  </data>
-  <data name="Ship" type="System.Resources.ResXFileRef, System.Windows.Forms">
-    <value>..\resources\images\ship.png;System.Drawing.Bitmap, System.Drawing, Version=4.0.0.0, Culture=neutral, PublicKeyToken=b03f5f7f11d50a3a</value>
-  </data>
-  <data name="Skill16" type="System.Resources.ResXFileRef, System.Windows.Forms">
-    <value>..\resources\images\skill16.png;System.Drawing.Bitmap, System.Drawing, Version=4.0.0.0, Culture=neutral, PublicKeyToken=b03f5f7f11d50a3a</value>
-  </data>
-  <data name="Skill32" type="System.Resources.ResXFileRef, System.Windows.Forms">
-    <value>..\resources\images\skill32.png;System.Drawing.Bitmap, System.Drawing, Version=4.0.0.0, Culture=neutral, PublicKeyToken=b03f5f7f11d50a3a</value>
-  </data>
-  <data name="Skills" type="System.Resources.ResXFileRef, System.Windows.Forms">
-    <value>..\resources\images\skills.png;System.Drawing.Bitmap, System.Drawing, Version=4.0.0.0, Culture=neutral, PublicKeyToken=b03f5f7f11d50a3a</value>
-  </data>
-  <data name="SkillsQueue" type="System.Resources.ResXFileRef, System.Windows.Forms">
-    <value>..\resources\images\skillsqueue.png;System.Drawing.Bitmap, System.Drawing, Version=4.0.0.0, Culture=neutral, PublicKeyToken=b03f5f7f11d50a3a</value>
-  </data>
-  <data name="Storyline" type="System.Resources.ResXFileRef, System.Windows.Forms">
-    <value>..\resources\overlay icons\storyline.png;System.Drawing.Bitmap, System.Drawing, Version=4.0.0.0, Culture=neutral, PublicKeyToken=b03f5f7f11d50a3a</value>
-  </data>
-  <data name="T1" type="System.Resources.ResXFileRef, System.Windows.Forms">
-    <value>..\resources\overlay icons\t1.png;System.Drawing.Bitmap, System.Drawing, Version=4.0.0.0, Culture=neutral, PublicKeyToken=b03f5f7f11d50a3a</value>
-  </data>
-  <data name="T2" type="System.Resources.ResXFileRef, System.Windows.Forms">
-    <value>..\resources\overlay icons\t2.png;System.Drawing.Bitmap, System.Drawing, Version=4.0.0.0, Culture=neutral, PublicKeyToken=b03f5f7f11d50a3a</value>
-  </data>
-  <data name="T3" type="System.Resources.ResXFileRef, System.Windows.Forms">
-    <value>..\resources\overlay icons\t3.png;System.Drawing.Bitmap, System.Drawing, Version=4.0.0.0, Culture=neutral, PublicKeyToken=b03f5f7f11d50a3a</value>
-  </data>
-  <data name="T4" type="System.Resources.ResXFileRef, System.Windows.Forms">
-    <value>..\resources\overlay icons\t4.png;System.Drawing.Bitmap, System.Drawing, Version=4.0.0.0, Culture=neutral, PublicKeyToken=b03f5f7f11d50a3a</value>
-  </data>
-  <data name="Throbber" type="System.Resources.ResXFileRef, System.Windows.Forms">
-    <value>..\resources\images\throbber.png;System.Drawing.Bitmap, System.Drawing, Version=4.0.0.0, Culture=neutral, PublicKeyToken=b03f5f7f11d50a3a</value>
-  </data>
-  <data name="Toggle" type="System.Resources.ResXFileRef, System.Windows.Forms">
-    <value>..\resources\images\toggle.png;System.Drawing.Bitmap, System.Drawing, Version=4.0.0.0, Culture=neutral, PublicKeyToken=b03f5f7f11d50a3a</value>
-  </data>
-  <data name="Transparent" type="System.Resources.ResXFileRef, System.Windows.Forms">
-    <value>..\resources\images\transparent.png;System.Drawing.Bitmap, System.Drawing, Version=4.0.0.0, Culture=neutral, PublicKeyToken=b03f5f7f11d50a3a</value>
-  </data>
-  <data name="TrayIcon" type="System.Resources.ResXFileRef, System.Windows.Forms">
-    <value>..\resources\images\trayicon.png;System.Drawing.Bitmap, System.Drawing, Version=4.0.0.0, Culture=neutral, PublicKeyToken=b03f5f7f11d50a3a</value>
-  </data>
-  <data name="Warning16" type="System.Resources.ResXFileRef, System.Windows.Forms">
-    <value>..\resources\images\warning16.png;System.Drawing.Bitmap, System.Drawing, Version=4.0.0.0, Culture=neutral, PublicKeyToken=b03f5f7f11d50a3a</value>
-  </data>
-  <data name="Warning32" type="System.Resources.ResXFileRef, System.Windows.Forms">
-    <value>..\resources\images\warning-yellow.png;System.Drawing.Bitmap, System.Drawing, Version=4.0.0.0, Culture=neutral, PublicKeyToken=b03f5f7f11d50a3a</value>
-  </data>
-  <data name="Window" type="System.Resources.ResXFileRef, System.Windows.Forms">
-    <value>..\resources\images\window.png;System.Drawing.Bitmap, System.Drawing, Version=4.0.0.0, Culture=neutral, PublicKeyToken=b03f5f7f11d50a3a</value>
-  </data>
-  <data name="NotificationRefTypeIDs" type="System.Resources.ResXFileRef, System.Windows.Forms">
-    <value>..\serialization\notificationreftypeids.xml;System.String, mscorlib, Version=4.0.0.0, Culture=neutral, PublicKeyToken=b77a5c561934e089;windows-1253</value>
-  </data>
-  <data name="Error32" type="System.Resources.ResXFileRef, System.Windows.Forms">
-    <value>..\resources\images\error32.png;System.Drawing.Bitmap, System.Drawing, Version=4.0.0.0, Culture=neutral, PublicKeyToken=b03f5f7f11d50a3a</value>
-  </data>
-  <data name="DefaultAllianceImage32" type="System.Resources.ResXFileRef, System.Windows.Forms">
-    <value>..\resources\images\defaultallianceimage32.png;System.Drawing.Bitmap, System.Drawing, Version=4.0.0.0, Culture=neutral, PublicKeyToken=b03f5f7f11d50a3a</value>
-  </data>
-  <data name="DefaultCharacterImage32" type="System.Resources.ResXFileRef, System.Windows.Forms">
-    <value>..\resources\images\defaultcharacterimage32.png;System.Drawing.Bitmap, System.Drawing, Version=4.0.0.0, Culture=neutral, PublicKeyToken=b03f5f7f11d50a3a</value>
-  </data>
-  <data name="DefaultCorporationImage32" type="System.Resources.ResXFileRef, System.Windows.Forms">
-    <value>..\resources\images\defaultcorporationimage32.png;System.Drawing.Bitmap, System.Drawing, Version=4.0.0.0, Culture=neutral, PublicKeyToken=b03f5f7f11d50a3a</value>
-  </data>
-  <data name="DatafilesXSLT" type="System.Resources.ResXFileRef, System.Windows.Forms">
-    <value>..\serialization\datafiles\datafile-transform.xslt;System.String, mscorlib, Version=4.0.0.0, Culture=neutral, PublicKeyToken=b77a5c561934e089;utf-8</value>
-  </data>
-  <data name="AccountWide32" type="System.Resources.ResXFileRef, System.Windows.Forms">
-    <value>..\resources\images\accountwide32.png;System.Drawing.Bitmap, System.Drawing, Version=4.0.0.0, Culture=neutral, PublicKeyToken=b03f5f7f11d50a3a</value>
-  </data>
-  <data name="SettingsXSLT" type="System.Resources.ResXFileRef, System.Windows.Forms">
-    <value>..\serialization\settings\settings-transform.xslt;System.String, mscorlib, Version=4.0.0.0, Culture=neutral, PublicKeyToken=b77a5c561934e089;utf-8</value>
-  </data>
-=======
-﻿<?xml version="1.0" encoding="utf-8"?>
-<root>
-  <!-- 
-    Microsoft ResX Schema 
-    
-    Version 2.0
-    
-    The primary goals of this format is to allow a simple XML format 
-    that is mostly human readable. The generation and parsing of the 
-    various data types are done through the TypeConverter classes 
-    associated with the data types.
-    
-    Example:
-    
-    ... ado.net/XML headers & schema ...
-    <resheader name="resmimetype">text/microsoft-resx</resheader>
-    <resheader name="version">2.0</resheader>
-    <resheader name="reader">System.Resources.ResXResourceReader, System.Windows.Forms, ...</resheader>
-    <resheader name="writer">System.Resources.ResXResourceWriter, System.Windows.Forms, ...</resheader>
-    <data name="Name1"><value>this is my long string</value><comment>this is a comment</comment></data>
-    <data name="Color1" type="System.Drawing.Color, System.Drawing">Blue</data>
-    <data name="Bitmap1" mimetype="application/x-microsoft.net.object.binary.base64">
-        <value>[base64 mime encoded serialized .NET Framework object]</value>
-    </data>
-    <data name="Icon1" type="System.Drawing.Icon, System.Drawing" mimetype="application/x-microsoft.net.object.bytearray.base64">
-        <value>[base64 mime encoded string representing a byte array form of the .NET Framework object]</value>
-        <comment>This is a comment</comment>
-    </data>
-                
-    There are any number of "resheader" rows that contain simple 
-    name/value pairs.
-    
-    Each data row contains a name, and value. The row also contains a 
-    type or mimetype. Type corresponds to a .NET class that support 
-    text/value conversion through the TypeConverter architecture. 
-    Classes that don't support this are serialized and stored with the 
-    mimetype set.
-    
-    The mimetype is used for serialized objects, and tells the 
-    ResXResourceReader how to depersist the object. This is currently not 
-    extensible. For a given mimetype the value must be set accordingly:
-    
-    Note - application/x-microsoft.net.object.binary.base64 is the format 
-    that the ResXResourceWriter will generate, however the reader can 
-    read any of the formats listed below.
-    
-    mimetype: application/x-microsoft.net.object.binary.base64
-    value   : The object must be serialized with 
-            : System.Runtime.Serialization.Formatters.Binary.BinaryFormatter
-            : and then encoded with base64 encoding.
-    
-    mimetype: application/x-microsoft.net.object.soap.base64
-    value   : The object must be serialized with 
-            : System.Runtime.Serialization.Formatters.Soap.SoapFormatter
-            : and then encoded with base64 encoding.
-
-    mimetype: application/x-microsoft.net.object.bytearray.base64
-    value   : The object must be serialized into a byte array 
-            : using a System.ComponentModel.TypeConverter
-            : and then encoded with base64 encoding.
-    -->
-  <xsd:schema id="root" xmlns="" xmlns:xsd="http://www.w3.org/2001/XMLSchema" xmlns:msdata="urn:schemas-microsoft-com:xml-msdata">
-    <xsd:import namespace="http://www.w3.org/XML/1998/namespace" />
-    <xsd:element name="root" msdata:IsDataSet="true">
-      <xsd:complexType>
-        <xsd:choice maxOccurs="unbounded">
-          <xsd:element name="metadata">
-            <xsd:complexType>
-              <xsd:sequence>
-                <xsd:element name="value" type="xsd:string" minOccurs="0" />
-              </xsd:sequence>
-              <xsd:attribute name="name" use="required" type="xsd:string" />
-              <xsd:attribute name="type" type="xsd:string" />
-              <xsd:attribute name="mimetype" type="xsd:string" />
-              <xsd:attribute ref="xml:space" />
-            </xsd:complexType>
-          </xsd:element>
-          <xsd:element name="assembly">
-            <xsd:complexType>
-              <xsd:attribute name="alias" type="xsd:string" />
-              <xsd:attribute name="name" type="xsd:string" />
-            </xsd:complexType>
-          </xsd:element>
-          <xsd:element name="data">
-            <xsd:complexType>
-              <xsd:sequence>
-                <xsd:element name="value" type="xsd:string" minOccurs="0" msdata:Ordinal="1" />
-                <xsd:element name="comment" type="xsd:string" minOccurs="0" msdata:Ordinal="2" />
-              </xsd:sequence>
-              <xsd:attribute name="name" type="xsd:string" use="required" msdata:Ordinal="1" />
-              <xsd:attribute name="type" type="xsd:string" msdata:Ordinal="3" />
-              <xsd:attribute name="mimetype" type="xsd:string" msdata:Ordinal="4" />
-              <xsd:attribute ref="xml:space" />
-            </xsd:complexType>
-          </xsd:element>
-          <xsd:element name="resheader">
-            <xsd:complexType>
-              <xsd:sequence>
-                <xsd:element name="value" type="xsd:string" minOccurs="0" msdata:Ordinal="1" />
-              </xsd:sequence>
-              <xsd:attribute name="name" type="xsd:string" use="required" />
-            </xsd:complexType>
-          </xsd:element>
-        </xsd:choice>
-      </xsd:complexType>
-    </xsd:element>
-  </xsd:schema>
-  <resheader name="resmimetype">
-    <value>text/microsoft-resx</value>
-  </resheader>
-  <resheader name="version">
-    <value>2.0</value>
-  </resheader>
-  <resheader name="reader">
-    <value>System.Resources.ResXResourceReader, System.Windows.Forms, Version=4.0.0.0, Culture=neutral, PublicKeyToken=b77a5c561934e089</value>
-  </resheader>
-  <resheader name="writer">
-    <value>System.Resources.ResXResourceWriter, System.Windows.Forms, Version=4.0.0.0, Culture=neutral, PublicKeyToken=b77a5c561934e089</value>
-  </resheader>
-  <assembly alias="System.Windows.Forms" name="System.Windows.Forms, Version=4.0.0.0, Culture=neutral, PublicKeyToken=b77a5c561934e089" />
-  <data name="RowsetsXSLT" type="System.Resources.ResXFileRef, System.Windows.Forms">
-    <value>..\Serialization\API\rowsets-transform.xslt;System.String, mscorlib, Version=2.0.0.0, Culture=neutral, PublicKeyToken=b77a5c561934e089;utf-8</value>
-  </data>
-  <data name="SettingsAndPlanImport" type="System.Resources.ResXFileRef, System.Windows.Forms">
-    <value>..\Serialization\Importation\input-settings-and-plan.xslt;System.String, mscorlib, Version=2.0.0.0, Culture=neutral, PublicKeyToken=b77a5c561934e089;utf-8</value>
-  </data>
-  <data name="SkillTrained" type="System.Resources.ResXFileRef, System.Windows.Forms">
+﻿<?xml version="1.0" encoding="utf-8"?>
+<root>
+  <!-- 
+    Microsoft ResX Schema 
+    
+    Version 2.0
+    
+    The primary goals of this format is to allow a simple XML format 
+    that is mostly human readable. The generation and parsing of the 
+    various data types are done through the TypeConverter classes 
+    associated with the data types.
+    
+    Example:
+    
+    ... ado.net/XML headers & schema ...
+    <resheader name="resmimetype">text/microsoft-resx</resheader>
+    <resheader name="version">2.0</resheader>
+    <resheader name="reader">System.Resources.ResXResourceReader, System.Windows.Forms, ...</resheader>
+    <resheader name="writer">System.Resources.ResXResourceWriter, System.Windows.Forms, ...</resheader>
+    <data name="Name1"><value>this is my long string</value><comment>this is a comment</comment></data>
+    <data name="Color1" type="System.Drawing.Color, System.Drawing">Blue</data>
+    <data name="Bitmap1" mimetype="application/x-microsoft.net.object.binary.base64">
+        <value>[base64 mime encoded serialized .NET Framework object]</value>
+    </data>
+    <data name="Icon1" type="System.Drawing.Icon, System.Drawing" mimetype="application/x-microsoft.net.object.bytearray.base64">
+        <value>[base64 mime encoded string representing a byte array form of the .NET Framework object]</value>
+        <comment>This is a comment</comment>
+    </data>
+                
+    There are any number of "resheader" rows that contain simple 
+    name/value pairs.
+    
+    Each data row contains a name, and value. The row also contains a 
+    type or mimetype. Type corresponds to a .NET class that support 
+    text/value conversion through the TypeConverter architecture. 
+    Classes that don't support this are serialized and stored with the 
+    mimetype set.
+    
+    The mimetype is used for serialized objects, and tells the 
+    ResXResourceReader how to depersist the object. This is currently not 
+    extensible. For a given mimetype the value must be set accordingly:
+    
+    Note - application/x-microsoft.net.object.binary.base64 is the format 
+    that the ResXResourceWriter will generate, however the reader can 
+    read any of the formats listed below.
+    
+    mimetype: application/x-microsoft.net.object.binary.base64
+    value   : The object must be serialized with 
+            : System.Runtime.Serialization.Formatters.Binary.BinaryFormatter
+            : and then encoded with base64 encoding.
+    
+    mimetype: application/x-microsoft.net.object.soap.base64
+    value   : The object must be serialized with 
+            : System.Runtime.Serialization.Formatters.Soap.SoapFormatter
+            : and then encoded with base64 encoding.
+
+    mimetype: application/x-microsoft.net.object.bytearray.base64
+    value   : The object must be serialized into a byte array 
+            : using a System.ComponentModel.TypeConverter
+            : and then encoded with base64 encoding.
+    -->
+  <xsd:schema id="root" xmlns="" xmlns:xsd="http://www.w3.org/2001/XMLSchema" xmlns:msdata="urn:schemas-microsoft-com:xml-msdata">
+    <xsd:import namespace="http://www.w3.org/XML/1998/namespace" />
+    <xsd:element name="root" msdata:IsDataSet="true">
+      <xsd:complexType>
+        <xsd:choice maxOccurs="unbounded">
+          <xsd:element name="metadata">
+            <xsd:complexType>
+              <xsd:sequence>
+                <xsd:element name="value" type="xsd:string" minOccurs="0" />
+              </xsd:sequence>
+              <xsd:attribute name="name" use="required" type="xsd:string" />
+              <xsd:attribute name="type" type="xsd:string" />
+              <xsd:attribute name="mimetype" type="xsd:string" />
+              <xsd:attribute ref="xml:space" />
+            </xsd:complexType>
+          </xsd:element>
+          <xsd:element name="assembly">
+            <xsd:complexType>
+              <xsd:attribute name="alias" type="xsd:string" />
+              <xsd:attribute name="name" type="xsd:string" />
+            </xsd:complexType>
+          </xsd:element>
+          <xsd:element name="data">
+            <xsd:complexType>
+              <xsd:sequence>
+                <xsd:element name="value" type="xsd:string" minOccurs="0" msdata:Ordinal="1" />
+                <xsd:element name="comment" type="xsd:string" minOccurs="0" msdata:Ordinal="2" />
+              </xsd:sequence>
+              <xsd:attribute name="name" type="xsd:string" use="required" msdata:Ordinal="1" />
+              <xsd:attribute name="type" type="xsd:string" msdata:Ordinal="3" />
+              <xsd:attribute name="mimetype" type="xsd:string" msdata:Ordinal="4" />
+              <xsd:attribute ref="xml:space" />
+            </xsd:complexType>
+          </xsd:element>
+          <xsd:element name="resheader">
+            <xsd:complexType>
+              <xsd:sequence>
+                <xsd:element name="value" type="xsd:string" minOccurs="0" msdata:Ordinal="1" />
+              </xsd:sequence>
+              <xsd:attribute name="name" type="xsd:string" use="required" />
+            </xsd:complexType>
+          </xsd:element>
+        </xsd:choice>
+      </xsd:complexType>
+    </xsd:element>
+  </xsd:schema>
+  <resheader name="resmimetype">
+    <value>text/microsoft-resx</value>
+  </resheader>
+  <resheader name="version">
+    <value>2.0</value>
+  </resheader>
+  <resheader name="reader">
+    <value>System.Resources.ResXResourceReader, System.Windows.Forms, Version=4.0.0.0, Culture=neutral, PublicKeyToken=b77a5c561934e089</value>
+  </resheader>
+  <resheader name="writer">
+    <value>System.Resources.ResXResourceWriter, System.Windows.Forms, Version=4.0.0.0, Culture=neutral, PublicKeyToken=b77a5c561934e089</value>
+  </resheader>
+  <assembly alias="System.Windows.Forms" name="System.Windows.Forms, Version=4.0.0.0, Culture=neutral, PublicKeyToken=b77a5c561934e089" />
+  <data name="RowsetsXSLT" type="System.Resources.ResXFileRef, System.Windows.Forms">
+    <value>..\Serialization\API\rowsets-transform.xslt;System.String, mscorlib, Version=2.0.0.0, Culture=neutral, PublicKeyToken=b77a5c561934e089;utf-8</value>
+  </data>
+  <data name="SkillTrained" type="System.Resources.ResXFileRef, System.Windows.Forms">
     <value>..\Resources\Audio\SkillTrained.wav;System.IO.MemoryStream, mscorlib, Version=4.0.0.0, Culture=neutral, PublicKeyToken=b77a5c561934e089</value>
-  </data>
-  <data name="XmlToHtmlXslt" type="System.Resources.ResXFileRef, System.Windows.Forms">
+  </data>
+  <data name="XmlToHtmlXslt" type="System.Resources.ResXFileRef, System.Windows.Forms">
     <value>..\Serialization\Exportation\output-html.xslt;System.String, mscorlib, Version=2.0.0.0, Culture=neutral, PublicKeyToken=b77a5c561934e089;utf-8</value>
-  </data>
-  <data name="AccountManagement" type="System.Resources.ResXFileRef, System.Windows.Forms">
+  </data>
+  <data name="AccountManagement" type="System.Resources.ResXFileRef, System.Windows.Forms">
     <value>..\Resources\Images\AccountManagement.png;System.Drawing.Bitmap, System.Drawing, Version=4.0.0.0, Culture=neutral, PublicKeyToken=b03f5f7f11d50a3a</value>
-  </data>
-  <data name="AddAccount" type="System.Resources.ResXFileRef, System.Windows.Forms">
+  </data>
+  <data name="AddAccount" type="System.Resources.ResXFileRef, System.Windows.Forms">
     <value>..\Resources\Images\AddAccount.png;System.Drawing.Bitmap, System.Drawing, Version=4.0.0.0, Culture=neutral, PublicKeyToken=b03f5f7f11d50a3a</value>
-  </data>
-  <data name="KeyGold32" type="System.Resources.ResXFileRef, System.Windows.Forms">
+  </data>
+  <data name="KeyGold32" type="System.Resources.ResXFileRef, System.Windows.Forms">
     <value>..\Resources\Images\APIKeyFull.png;System.Drawing.Bitmap, System.Drawing, Version=4.0.0.0, Culture=neutral, PublicKeyToken=b03f5f7f11d50a3a</value>
-  </data>
-  <data name="KeyGold16" type="System.Resources.ResXFileRef, System.Windows.Forms">
+  </data>
+  <data name="KeyGold16" type="System.Resources.ResXFileRef, System.Windows.Forms">
     <value>..\Resources\Images\APIKeyFull16.png;System.Drawing.Bitmap, System.Drawing, Version=4.0.0.0, Culture=neutral, PublicKeyToken=b03f5f7f11d50a3a</value>
-  </data>
-  <data name="KeyGrey32" type="System.Resources.ResXFileRef, System.Windows.Forms">
+  </data>
+  <data name="KeyGrey32" type="System.Resources.ResXFileRef, System.Windows.Forms">
     <value>..\Resources\Images\APIKeyLimited.png;System.Drawing.Bitmap, System.Drawing, Version=4.0.0.0, Culture=neutral, PublicKeyToken=b03f5f7f11d50a3a</value>
-  </data>
-  <data name="KeyGrey16" type="System.Resources.ResXFileRef, System.Windows.Forms">
+  </data>
+  <data name="KeyGrey16" type="System.Resources.ResXFileRef, System.Windows.Forms">
     <value>..\Resources\Images\APIKeyLimited16.png;System.Drawing.Bitmap, System.Drawing, Version=4.0.0.0, Culture=neutral, PublicKeyToken=b03f5f7f11d50a3a</value>
-  </data>
-  <data name="KeyWrong32" type="System.Resources.ResXFileRef, System.Windows.Forms">
+  </data>
+  <data name="KeyWrong32" type="System.Resources.ResXFileRef, System.Windows.Forms">
     <value>..\Resources\Images\APIKeyWrong.png;System.Drawing.Bitmap, System.Drawing, Version=4.0.0.0, Culture=neutral, PublicKeyToken=b03f5f7f11d50a3a</value>
-  </data>
-  <data name="AttributeOptimize" type="System.Resources.ResXFileRef, System.Windows.Forms">
+  </data>
+  <data name="AttributeOptimize" type="System.Resources.ResXFileRef, System.Windows.Forms">
     <value>..\Resources\Images\AttributeOptimize.png;System.Drawing.Bitmap, System.Drawing, Version=4.0.0.0, Culture=neutral, PublicKeyToken=b03f5f7f11d50a3a</value>
-  </data>
-  <data name="BlueGlassArrow" type="System.Resources.ResXFileRef, System.Windows.Forms">
+  </data>
+  <data name="BlueGlassArrow" type="System.Resources.ResXFileRef, System.Windows.Forms">
     <value>..\Resources\Images\Blue_Glass_Arrow.png;System.Drawing.Bitmap, System.Drawing, Version=4.0.0.0, Culture=neutral, PublicKeyToken=b03f5f7f11d50a3a</value>
-  </data>
-  <data name="Blueprint" type="System.Resources.ResXFileRef, System.Windows.Forms">
+  </data>
+  <data name="Blueprint" type="System.Resources.ResXFileRef, System.Windows.Forms">
     <value>..\Resources\Images\Blueprint.png;System.Drawing.Bitmap, System.Drawing, Version=4.0.0.0, Culture=neutral, PublicKeyToken=b03f5f7f11d50a3a</value>
-  </data>
-  <data name="Bug" type="System.Resources.ResXFileRef, System.Windows.Forms">
+  </data>
+  <data name="Bug" type="System.Resources.ResXFileRef, System.Windows.Forms">
     <value>..\Resources\Images\bee.jpg;System.Drawing.Bitmap, System.Drawing, Version=4.0.0.0, Culture=neutral, PublicKeyToken=b03f5f7f11d50a3a</value>
-  </data>
-  <data name="Calendar" type="System.Resources.ResXFileRef, System.Windows.Forms">
+  </data>
+  <data name="Calendar" type="System.Resources.ResXFileRef, System.Windows.Forms">
     <value>..\Resources\Images\Calendar.png;System.Drawing.Bitmap, System.Drawing, Version=4.0.0.0, Culture=neutral, PublicKeyToken=b03f5f7f11d50a3a</value>
-  </data>
-  <data name="Certificate_24" type="System.Resources.ResXFileRef, System.Windows.Forms">
+  </data>
+  <data name="Certificate_24" type="System.Resources.ResXFileRef, System.Windows.Forms">
     <value>..\Resources\Images\Certificate-24.png;System.Drawing.Bitmap, System.Drawing, Version=4.0.0.0, Culture=neutral, PublicKeyToken=b03f5f7f11d50a3a</value>
-  </data>
-  <data name="Certificate_32" type="System.Resources.ResXFileRef, System.Windows.Forms">
+  </data>
+  <data name="Certificate_32" type="System.Resources.ResXFileRef, System.Windows.Forms">
     <value>..\Resources\Images\Certificate-32.png;System.Drawing.Bitmap, System.Drawing, Version=4.0.0.0, Culture=neutral, PublicKeyToken=b03f5f7f11d50a3a</value>
-  </data>
-  <data name="Certificate_64" type="System.Resources.ResXFileRef, System.Windows.Forms">
+  </data>
+  <data name="Certificate_64" type="System.Resources.ResXFileRef, System.Windows.Forms">
     <value>..\Resources\Images\Certificate-64.png;System.Drawing.Bitmap, System.Drawing, Version=4.0.0.0, Culture=neutral, PublicKeyToken=b03f5f7f11d50a3a</value>
-  </data>
-  <data name="Clock" type="System.Resources.ResXFileRef, System.Windows.Forms">
+  </data>
+  <data name="Clock" type="System.Resources.ResXFileRef, System.Windows.Forms">
     <value>..\Resources\Images\clock_16.png;System.Drawing.Bitmap, System.Drawing, Version=4.0.0.0, Culture=neutral, PublicKeyToken=b03f5f7f11d50a3a</value>
-  </data>
-  <data name="Collapse" type="System.Resources.ResXFileRef, System.Windows.Forms">
+  </data>
+  <data name="Collapse" type="System.Resources.ResXFileRef, System.Windows.Forms">
     <value>..\Resources\Images\Collapse_large.png;System.Drawing.Bitmap, System.Drawing, Version=4.0.0.0, Culture=neutral, PublicKeyToken=b03f5f7f11d50a3a</value>
-  </data>
-  <data name="Comment" type="System.Resources.ResXFileRef, System.Windows.Forms">
+  </data>
+  <data name="Comment" type="System.Resources.ResXFileRef, System.Windows.Forms">
     <value>..\Resources\Images\comment.png;System.Drawing.Bitmap, System.Drawing, Version=4.0.0.0, Culture=neutral, PublicKeyToken=b03f5f7f11d50a3a</value>
-  </data>
-  <data name="Copy" type="System.Resources.ResXFileRef, System.Windows.Forms">
+  </data>
+  <data name="Copy" type="System.Resources.ResXFileRef, System.Windows.Forms">
     <value>..\Resources\Images\Copy.png;System.Drawing.Bitmap, System.Drawing, Version=4.0.0.0, Culture=neutral, PublicKeyToken=b03f5f7f11d50a3a</value>
-  </data>
-  <data name="CrossBlack" type="System.Resources.ResXFileRef, System.Windows.Forms">
+  </data>
+  <data name="CrossBlack" type="System.Resources.ResXFileRef, System.Windows.Forms">
     <value>..\Resources\Images\cross-black.png;System.Drawing.Bitmap, System.Drawing, Version=4.0.0.0, Culture=neutral, PublicKeyToken=b03f5f7f11d50a3a</value>
-  </data>
-  <data name="CrossGray" type="System.Resources.ResXFileRef, System.Windows.Forms">
+  </data>
+  <data name="CrossGray" type="System.Resources.ResXFileRef, System.Windows.Forms">
     <value>..\Resources\Images\cross-gray.png;System.Drawing.Bitmap, System.Drawing, Version=4.0.0.0, Culture=neutral, PublicKeyToken=b03f5f7f11d50a3a</value>
-  </data>
-  <data name="Deadspace" type="System.Resources.ResXFileRef, System.Windows.Forms">
+  </data>
+  <data name="Deadspace" type="System.Resources.ResXFileRef, System.Windows.Forms">
     <value>..\Resources\Overlay icons\Deadspace.png;System.Drawing.Bitmap, System.Drawing, Version=4.0.0.0, Culture=neutral, PublicKeyToken=b03f5f7f11d50a3a</value>
-  </data>
-  <data name="DeleteAccount" type="System.Resources.ResXFileRef, System.Windows.Forms">
+  </data>
+  <data name="DeleteAccount" type="System.Resources.ResXFileRef, System.Windows.Forms">
     <value>..\Resources\Images\DeleteAccount.png;System.Drawing.Bitmap, System.Drawing, Version=4.0.0.0, Culture=neutral, PublicKeyToken=b03f5f7f11d50a3a</value>
-  </data>
-  <data name="DeleteCharacter" type="System.Resources.ResXFileRef, System.Windows.Forms">
+  </data>
+  <data name="DeleteCharacter" type="System.Resources.ResXFileRef, System.Windows.Forms">
     <value>..\Resources\Images\DeleteCharacter.png;System.Drawing.Bitmap, System.Drawing, Version=4.0.0.0, Culture=neutral, PublicKeyToken=b03f5f7f11d50a3a</value>
-  </data>
-  <data name="DeletePlan" type="System.Resources.ResXFileRef, System.Windows.Forms">
+  </data>
+  <data name="DeletePlan" type="System.Resources.ResXFileRef, System.Windows.Forms">
     <value>..\Resources\Images\DeletePlan.png;System.Drawing.Bitmap, System.Drawing, Version=4.0.0.0, Culture=neutral, PublicKeyToken=b03f5f7f11d50a3a</value>
-  </data>
-  <data name="EditAccount" type="System.Resources.ResXFileRef, System.Windows.Forms">
+  </data>
+  <data name="EditAccount" type="System.Resources.ResXFileRef, System.Windows.Forms">
     <value>..\Resources\Images\EditAccount.png;System.Drawing.Bitmap, System.Drawing, Version=4.0.0.0, Culture=neutral, PublicKeyToken=b03f5f7f11d50a3a</value>
-  </data>
-  <data name="EditChar" type="System.Resources.ResXFileRef, System.Windows.Forms">
+  </data>
+  <data name="EditChar" type="System.Resources.ResXFileRef, System.Windows.Forms">
     <value>..\Resources\Images\EditChar.png;System.Drawing.Bitmap, System.Drawing, Version=4.0.0.0, Culture=neutral, PublicKeyToken=b03f5f7f11d50a3a</value>
-  </data>
-  <data name="EditPlan" type="System.Resources.ResXFileRef, System.Windows.Forms">
+  </data>
+  <data name="EditPlan" type="System.Resources.ResXFileRef, System.Windows.Forms">
     <value>..\Resources\Images\EditPlan.png;System.Drawing.Bitmap, System.Drawing, Version=4.0.0.0, Culture=neutral, PublicKeyToken=b03f5f7f11d50a3a</value>
-  </data>
-  <data name="Error16" type="System.Resources.ResXFileRef, System.Windows.Forms">
+  </data>
+  <data name="Error16" type="System.Resources.ResXFileRef, System.Windows.Forms">
     <value>..\Resources\Images\Error16.png;System.Drawing.Bitmap, System.Drawing, Version=4.0.0.0, Culture=neutral, PublicKeyToken=b03f5f7f11d50a3a</value>
-  </data>
-  <data name="EVEMail" type="System.Resources.ResXFileRef, System.Windows.Forms">
+  </data>
+  <data name="EVEMail" type="System.Resources.ResXFileRef, System.Windows.Forms">
     <value>..\Resources\Images\EVEMail.png;System.Drawing.Bitmap, System.Drawing, Version=4.0.0.0, Culture=neutral, PublicKeyToken=b03f5f7f11d50a3a</value>
-  </data>
-  <data name="EVEMon16" type="System.Resources.ResXFileRef, System.Windows.Forms">
+  </data>
+  <data name="EVEMon16" type="System.Resources.ResXFileRef, System.Windows.Forms">
     <value>..\Resources\Images\EVEMon16.png;System.Drawing.Bitmap, System.Drawing, Version=4.0.0.0, Culture=neutral, PublicKeyToken=b03f5f7f11d50a3a</value>
-  </data>
-  <data name="Exit" type="System.Resources.ResXFileRef, System.Windows.Forms">
+  </data>
+  <data name="Exit" type="System.Resources.ResXFileRef, System.Windows.Forms">
     <value>..\Resources\Images\Exit.png;System.Drawing.Bitmap, System.Drawing, Version=4.0.0.0, Culture=neutral, PublicKeyToken=b03f5f7f11d50a3a</value>
-  </data>
-  <data name="Expand" type="System.Resources.ResXFileRef, System.Windows.Forms">
+  </data>
+  <data name="Expand" type="System.Resources.ResXFileRef, System.Windows.Forms">
     <value>..\Resources\Images\Expand_large.png;System.Drawing.Bitmap, System.Drawing, Version=4.0.0.0, Culture=neutral, PublicKeyToken=b03f5f7f11d50a3a</value>
-  </data>
-  <data name="ExportArrow" type="System.Resources.ResXFileRef, System.Windows.Forms">
+  </data>
+  <data name="ExportArrow" type="System.Resources.ResXFileRef, System.Windows.Forms">
     <value>..\Resources\Images\ExportArrow.png;System.Drawing.Bitmap, System.Drawing, Version=4.0.0.0, Culture=neutral, PublicKeyToken=b03f5f7f11d50a3a</value>
-  </data>
-  <data name="ExportCharacter" type="System.Resources.ResXFileRef, System.Windows.Forms">
+  </data>
+  <data name="ExportCharacter" type="System.Resources.ResXFileRef, System.Windows.Forms">
     <value>..\Resources\Images\ExportCharacter.png;System.Drawing.Bitmap, System.Drawing, Version=4.0.0.0, Culture=neutral, PublicKeyToken=b03f5f7f11d50a3a</value>
-  </data>
-  <data name="ExportPlan" type="System.Resources.ResXFileRef, System.Windows.Forms">
+  </data>
+  <data name="ExportPlan" type="System.Resources.ResXFileRef, System.Windows.Forms">
     <value>..\Resources\Images\ExportPlan.png;System.Drawing.Bitmap, System.Drawing, Version=4.0.0.0, Culture=neutral, PublicKeyToken=b03f5f7f11d50a3a</value>
-  </data>
-  <data name="Faction" type="System.Resources.ResXFileRef, System.Windows.Forms">
+  </data>
+  <data name="Faction" type="System.Resources.ResXFileRef, System.Windows.Forms">
     <value>..\Resources\Overlay icons\Faction.png;System.Drawing.Bitmap, System.Drawing, Version=4.0.0.0, Culture=neutral, PublicKeyToken=b03f5f7f11d50a3a</value>
-  </data>
-  <data name="Folder" type="System.Resources.ResXFileRef, System.Windows.Forms">
+  </data>
+  <data name="Folder" type="System.Resources.ResXFileRef, System.Windows.Forms">
     <value>..\Resources\Images\Folder.png;System.Drawing.Bitmap, System.Drawing, Version=4.0.0.0, Culture=neutral, PublicKeyToken=b03f5f7f11d50a3a</value>
-  </data>
-  <data name="Forum" type="System.Resources.ResXFileRef, System.Windows.Forms">
+  </data>
+  <data name="Forum" type="System.Resources.ResXFileRef, System.Windows.Forms">
     <value>..\Resources\Images\Forum.png;System.Drawing.Bitmap, System.Drawing, Version=4.0.0.0, Culture=neutral, PublicKeyToken=b03f5f7f11d50a3a</value>
-  </data>
-  <data name="Grouping" type="System.Resources.ResXFileRef, System.Windows.Forms">
+  </data>
+  <data name="Grouping" type="System.Resources.ResXFileRef, System.Windows.Forms">
     <value>..\Resources\Images\Grouping.png;System.Drawing.Bitmap, System.Drawing, Version=4.0.0.0, Culture=neutral, PublicKeyToken=b03f5f7f11d50a3a</value>
-  </data>
-  <data name="Help" type="System.Resources.ResXFileRef, System.Windows.Forms">
+  </data>
+  <data name="Help" type="System.Resources.ResXFileRef, System.Windows.Forms">
     <value>..\Resources\Images\help.png;System.Drawing.Bitmap, System.Drawing, Version=4.0.0.0, Culture=neutral, PublicKeyToken=b03f5f7f11d50a3a</value>
-  </data>
-  <data name="HideCharacter" type="System.Resources.ResXFileRef, System.Windows.Forms">
+  </data>
+  <data name="HideCharacter" type="System.Resources.ResXFileRef, System.Windows.Forms">
     <value>..\Resources\Images\HideCharacter.png;System.Drawing.Bitmap, System.Drawing, Version=4.0.0.0, Culture=neutral, PublicKeyToken=b03f5f7f11d50a3a</value>
-  </data>
-  <data name="ImplantCalculator" type="System.Resources.ResXFileRef, System.Windows.Forms">
+  </data>
+  <data name="ImplantCalculator" type="System.Resources.ResXFileRef, System.Windows.Forms">
     <value>..\Resources\Images\ImplantCalculator.png;System.Drawing.Bitmap, System.Drawing, Version=4.0.0.0, Culture=neutral, PublicKeyToken=b03f5f7f11d50a3a</value>
-  </data>
-  <data name="ImportCharacter" type="System.Resources.ResXFileRef, System.Windows.Forms">
+  </data>
+  <data name="ImportCharacter" type="System.Resources.ResXFileRef, System.Windows.Forms">
     <value>..\Resources\Images\ImportCharacter.png;System.Drawing.Bitmap, System.Drawing, Version=4.0.0.0, Culture=neutral, PublicKeyToken=b03f5f7f11d50a3a</value>
-  </data>
-  <data name="Industry" type="System.Resources.ResXFileRef, System.Windows.Forms">
+  </data>
+  <data name="Industry" type="System.Resources.ResXFileRef, System.Windows.Forms">
     <value>..\Resources\Images\Industry.png;System.Drawing.Bitmap, System.Drawing, Version=4.0.0.0, Culture=neutral, PublicKeyToken=b03f5f7f11d50a3a</value>
-  </data>
-  <data name="Information16" type="System.Resources.ResXFileRef, System.Windows.Forms">
+  </data>
+  <data name="Information16" type="System.Resources.ResXFileRef, System.Windows.Forms">
     <value>..\Resources\Images\Information16.png;System.Drawing.Bitmap, System.Drawing, Version=4.0.0.0, Culture=neutral, PublicKeyToken=b03f5f7f11d50a3a</value>
-  </data>
-  <data name="JumpClone" type="System.Resources.ResXFileRef, System.Windows.Forms">
+  </data>
+  <data name="JumpClone" type="System.Resources.ResXFileRef, System.Windows.Forms">
     <value>..\Resources\Images\JumpClone.png;System.Drawing.Bitmap, System.Drawing, Version=4.0.0.0, Culture=neutral, PublicKeyToken=b03f5f7f11d50a3a</value>
-  </data>
-  <data name="LeadsTo" type="System.Resources.ResXFileRef, System.Windows.Forms">
+  </data>
+  <data name="LeadsTo" type="System.Resources.ResXFileRef, System.Windows.Forms">
     <value>..\Resources\Images\LeadsTo.png;System.Drawing.Bitmap, System.Drawing, Version=4.0.0.0, Culture=neutral, PublicKeyToken=b03f5f7f11d50a3a</value>
-  </data>
-  <data name="List" type="System.Resources.ResXFileRef, System.Windows.Forms">
+  </data>
+  <data name="List" type="System.Resources.ResXFileRef, System.Windows.Forms">
     <value>..\Resources\Images\text_list_numbers.png;System.Drawing.Bitmap, System.Drawing, Version=4.0.0.0, Culture=neutral, PublicKeyToken=b03f5f7f11d50a3a</value>
-  </data>
-  <data name="LoadPlan" type="System.Resources.ResXFileRef, System.Windows.Forms">
+  </data>
+  <data name="LoadPlan" type="System.Resources.ResXFileRef, System.Windows.Forms">
     <value>..\Resources\Images\LoadPlan.png;System.Drawing.Bitmap, System.Drawing, Version=4.0.0.0, Culture=neutral, PublicKeyToken=b03f5f7f11d50a3a</value>
-  </data>
-  <data name="LoadSettings" type="System.Resources.ResXFileRef, System.Windows.Forms">
+  </data>
+  <data name="LoadSettings" type="System.Resources.ResXFileRef, System.Windows.Forms">
     <value>..\Resources\Images\LoadSettings.png;System.Drawing.Bitmap, System.Drawing, Version=4.0.0.0, Culture=neutral, PublicKeyToken=b03f5f7f11d50a3a</value>
-  </data>
-  <data name="Magnifier" type="System.Resources.ResXFileRef, System.Windows.Forms">
+  </data>
+  <data name="Magnifier" type="System.Resources.ResXFileRef, System.Windows.Forms">
     <value>..\Resources\Images\Magnifier.png;System.Drawing.Bitmap, System.Drawing, Version=4.0.0.0, Culture=neutral, PublicKeyToken=b03f5f7f11d50a3a</value>
-  </data>
-  <data name="messagebox" type="System.Resources.ResXFileRef, System.Windows.Forms">
+  </data>
+  <data name="messagebox" type="System.Resources.ResXFileRef, System.Windows.Forms">
     <value>..\Resources\Images\messagebox.png;System.Drawing.Bitmap, System.Drawing, Version=4.0.0.0, Culture=neutral, PublicKeyToken=b03f5f7f11d50a3a</value>
-  </data>
-  <data name="Mineral" type="System.Resources.ResXFileRef, System.Windows.Forms">
+  </data>
+  <data name="Mineral" type="System.Resources.ResXFileRef, System.Windows.Forms">
     <value>..\Resources\Images\Mineral.png;System.Drawing.Bitmap, System.Drawing, Version=4.0.0.0, Culture=neutral, PublicKeyToken=b03f5f7f11d50a3a</value>
-  </data>
-  <data name="Money" type="System.Resources.ResXFileRef, System.Windows.Forms">
+  </data>
+  <data name="Money" type="System.Resources.ResXFileRef, System.Windows.Forms">
     <value>..\Resources\Images\Money.png;System.Drawing.Bitmap, System.Drawing, Version=4.0.0.0, Culture=neutral, PublicKeyToken=b03f5f7f11d50a3a</value>
-  </data>
-  <data name="MoveDown" type="System.Resources.ResXFileRef, System.Windows.Forms">
+  </data>
+  <data name="MoveDown" type="System.Resources.ResXFileRef, System.Windows.Forms">
     <value>..\Resources\Images\MoveDown.png;System.Drawing.Bitmap, System.Drawing, Version=4.0.0.0, Culture=neutral, PublicKeyToken=b03f5f7f11d50a3a</value>
-  </data>
-  <data name="MoveUp" type="System.Resources.ResXFileRef, System.Windows.Forms">
+  </data>
+  <data name="MoveUp" type="System.Resources.ResXFileRef, System.Windows.Forms">
     <value>..\Resources\Images\MoveUp.png;System.Drawing.Bitmap, System.Drawing, Version=4.0.0.0, Culture=neutral, PublicKeyToken=b03f5f7f11d50a3a</value>
-  </data>
-  <data name="NewPlan" type="System.Resources.ResXFileRef, System.Windows.Forms">
+  </data>
+  <data name="NewPlan" type="System.Resources.ResXFileRef, System.Windows.Forms">
     <value>..\Resources\Images\NewPlan.png;System.Drawing.Bitmap, System.Drawing, Version=4.0.0.0, Culture=neutral, PublicKeyToken=b03f5f7f11d50a3a</value>
-  </data>
-  <data name="Notification" type="System.Resources.ResXFileRef, System.Windows.Forms">
+  </data>
+  <data name="Notification" type="System.Resources.ResXFileRef, System.Windows.Forms">
     <value>..\Resources\Images\Notification.png;System.Drawing.Bitmap, System.Drawing, Version=4.0.0.0, Culture=neutral, PublicKeyToken=b03f5f7f11d50a3a</value>
-  </data>
-  <data name="Officer" type="System.Resources.ResXFileRef, System.Windows.Forms">
+  </data>
+  <data name="Officer" type="System.Resources.ResXFileRef, System.Windows.Forms">
     <value>..\Resources\Overlay icons\Officer.png;System.Drawing.Bitmap, System.Drawing, Version=4.0.0.0, Culture=neutral, PublicKeyToken=b03f5f7f11d50a3a</value>
-  </data>
-  <data name="Omega" type="System.Resources.ResXFileRef, System.Windows.Forms">
+  </data>
+  <data name="Omega" type="System.Resources.ResXFileRef, System.Windows.Forms">
     <value>..\Resources\Images\text_letter_omega.png;System.Drawing.Bitmap, System.Drawing, Version=4.0.0.0, Culture=neutral, PublicKeyToken=b03f5f7f11d50a3a</value>
-  </data>
-  <data name="Online" type="System.Resources.ResXFileRef, System.Windows.Forms">
+  </data>
+  <data name="Online" type="System.Resources.ResXFileRef, System.Windows.Forms">
     <value>..\Resources\Images\Online.png;System.Drawing.Bitmap, System.Drawing, Version=4.0.0.0, Culture=neutral, PublicKeyToken=b03f5f7f11d50a3a</value>
-  </data>
-  <data name="OwnedBook" type="System.Resources.ResXFileRef, System.Windows.Forms">
+  </data>
+  <data name="OwnedBook" type="System.Resources.ResXFileRef, System.Windows.Forms">
     <value>..\Resources\Images\OwnedBook.png;System.Drawing.Bitmap, System.Drawing, Version=4.0.0.0, Culture=neutral, PublicKeyToken=b03f5f7f11d50a3a</value>
-  </data>
-  <data name="PieChart" type="System.Resources.ResXFileRef, System.Windows.Forms">
+  </data>
+  <data name="PieChart" type="System.Resources.ResXFileRef, System.Windows.Forms">
     <value>..\Resources\Images\PieChart.png;System.Drawing.Bitmap, System.Drawing, Version=4.0.0.0, Culture=neutral, PublicKeyToken=b03f5f7f11d50a3a</value>
-  </data>
-  <data name="Plan" type="System.Resources.ResXFileRef, System.Windows.Forms">
+  </data>
+  <data name="Plan" type="System.Resources.ResXFileRef, System.Windows.Forms">
     <value>..\Resources\Images\Plan.png;System.Drawing.Bitmap, System.Drawing, Version=4.0.0.0, Culture=neutral, PublicKeyToken=b03f5f7f11d50a3a</value>
-  </data>
-  <data name="PlanCharacter" type="System.Resources.ResXFileRef, System.Windows.Forms">
+  </data>
+  <data name="PlanCharacter" type="System.Resources.ResXFileRef, System.Windows.Forms">
     <value>..\Resources\Images\PlanCharacter.png;System.Drawing.Bitmap, System.Drawing, Version=4.0.0.0, Culture=neutral, PublicKeyToken=b03f5f7f11d50a3a</value>
-  </data>
-  <data name="Printer" type="System.Resources.ResXFileRef, System.Windows.Forms">
+  </data>
+  <data name="Printer" type="System.Resources.ResXFileRef, System.Windows.Forms">
     <value>..\Resources\Images\Printer.png;System.Drawing.Bitmap, System.Drawing, Version=4.0.0.0, Culture=neutral, PublicKeyToken=b03f5f7f11d50a3a</value>
-  </data>
-  <data name="Problem" type="System.Resources.ResXFileRef, System.Windows.Forms">
+  </data>
+  <data name="Problem" type="System.Resources.ResXFileRef, System.Windows.Forms">
     <value>..\Resources\Images\Problem.png;System.Drawing.Bitmap, System.Drawing, Version=4.0.0.0, Culture=neutral, PublicKeyToken=b03f5f7f11d50a3a</value>
-  </data>
-  <data name="Rename" type="System.Resources.ResXFileRef, System.Windows.Forms">
+  </data>
+  <data name="Rename" type="System.Resources.ResXFileRef, System.Windows.Forms">
     <value>..\Resources\Images\Rename.png;System.Drawing.Bitmap, System.Drawing, Version=4.0.0.0, Culture=neutral, PublicKeyToken=b03f5f7f11d50a3a</value>
-  </data>
-  <data name="Research" type="System.Resources.ResXFileRef, System.Windows.Forms">
+  </data>
+  <data name="Research" type="System.Resources.ResXFileRef, System.Windows.Forms">
     <value>..\Resources\Images\Research.png;System.Drawing.Bitmap, System.Drawing, Version=4.0.0.0, Culture=neutral, PublicKeyToken=b03f5f7f11d50a3a</value>
-  </data>
-  <data name="Reset" type="System.Resources.ResXFileRef, System.Windows.Forms">
+  </data>
+  <data name="Reset" type="System.Resources.ResXFileRef, System.Windows.Forms">
     <value>..\Resources\Images\Reset.png;System.Drawing.Bitmap, System.Drawing, Version=4.0.0.0, Culture=neutral, PublicKeyToken=b03f5f7f11d50a3a</value>
-  </data>
-  <data name="SaveSettings" type="System.Resources.ResXFileRef, System.Windows.Forms">
+  </data>
+  <data name="SaveSettings" type="System.Resources.ResXFileRef, System.Windows.Forms">
     <value>..\Resources\Images\SaveSettings.png;System.Drawing.Bitmap, System.Drawing, Version=4.0.0.0, Culture=neutral, PublicKeyToken=b03f5f7f11d50a3a</value>
-  </data>
-  <data name="SchedulerAdd" type="System.Resources.ResXFileRef, System.Windows.Forms">
+  </data>
+  <data name="SchedulerAdd" type="System.Resources.ResXFileRef, System.Windows.Forms">
     <value>..\Resources\Images\SchedulerAdd.png;System.Drawing.Bitmap, System.Drawing, Version=4.0.0.0, Culture=neutral, PublicKeyToken=b03f5f7f11d50a3a</value>
-  </data>
-  <data name="SchedulerClear" type="System.Resources.ResXFileRef, System.Windows.Forms">
+  </data>
+  <data name="SchedulerClear" type="System.Resources.ResXFileRef, System.Windows.Forms">
     <value>..\Resources\Images\SchedulerClear.png;System.Drawing.Bitmap, System.Drawing, Version=4.0.0.0, Culture=neutral, PublicKeyToken=b03f5f7f11d50a3a</value>
-  </data>
-  <data name="SchedulerDelete" type="System.Resources.ResXFileRef, System.Windows.Forms">
+  </data>
+  <data name="SchedulerDelete" type="System.Resources.ResXFileRef, System.Windows.Forms">
     <value>..\Resources\Images\SchedulerDelete.png;System.Drawing.Bitmap, System.Drawing, Version=4.0.0.0, Culture=neutral, PublicKeyToken=b03f5f7f11d50a3a</value>
-  </data>
-  <data name="Settings" type="System.Resources.ResXFileRef, System.Windows.Forms">
+  </data>
+  <data name="Settings" type="System.Resources.ResXFileRef, System.Windows.Forms">
     <value>..\Resources\Images\Settings.png;System.Drawing.Bitmap, System.Drawing, Version=4.0.0.0, Culture=neutral, PublicKeyToken=b03f5f7f11d50a3a</value>
-  </data>
-  <data name="Ship" type="System.Resources.ResXFileRef, System.Windows.Forms">
+  </data>
+  <data name="Ship" type="System.Resources.ResXFileRef, System.Windows.Forms">
     <value>..\Resources\Images\Ship.png;System.Drawing.Bitmap, System.Drawing, Version=4.0.0.0, Culture=neutral, PublicKeyToken=b03f5f7f11d50a3a</value>
-  </data>
-  <data name="Skill16" type="System.Resources.ResXFileRef, System.Windows.Forms">
+  </data>
+  <data name="Skill16" type="System.Resources.ResXFileRef, System.Windows.Forms">
     <value>..\Resources\Images\Skill16.png;System.Drawing.Bitmap, System.Drawing, Version=4.0.0.0, Culture=neutral, PublicKeyToken=b03f5f7f11d50a3a</value>
-  </data>
-  <data name="Skill32" type="System.Resources.ResXFileRef, System.Windows.Forms">
+  </data>
+  <data name="Skill32" type="System.Resources.ResXFileRef, System.Windows.Forms">
     <value>..\Resources\Images\Skill32.png;System.Drawing.Bitmap, System.Drawing, Version=4.0.0.0, Culture=neutral, PublicKeyToken=b03f5f7f11d50a3a</value>
-  </data>
-  <data name="Skills" type="System.Resources.ResXFileRef, System.Windows.Forms">
+  </data>
+  <data name="Skills" type="System.Resources.ResXFileRef, System.Windows.Forms">
     <value>..\Resources\Images\Skills.png;System.Drawing.Bitmap, System.Drawing, Version=4.0.0.0, Culture=neutral, PublicKeyToken=b03f5f7f11d50a3a</value>
-  </data>
-  <data name="SkillsQueue" type="System.Resources.ResXFileRef, System.Windows.Forms">
+  </data>
+  <data name="SkillsQueue" type="System.Resources.ResXFileRef, System.Windows.Forms">
     <value>..\Resources\Images\SkillsQueue.png;System.Drawing.Bitmap, System.Drawing, Version=4.0.0.0, Culture=neutral, PublicKeyToken=b03f5f7f11d50a3a</value>
-  </data>
-  <data name="Storyline" type="System.Resources.ResXFileRef, System.Windows.Forms">
+  </data>
+  <data name="Storyline" type="System.Resources.ResXFileRef, System.Windows.Forms">
     <value>..\Resources\Overlay icons\Storyline.png;System.Drawing.Bitmap, System.Drawing, Version=4.0.0.0, Culture=neutral, PublicKeyToken=b03f5f7f11d50a3a</value>
-  </data>
-  <data name="T1" type="System.Resources.ResXFileRef, System.Windows.Forms">
+  </data>
+  <data name="T1" type="System.Resources.ResXFileRef, System.Windows.Forms">
     <value>..\Resources\Overlay icons\T1.png;System.Drawing.Bitmap, System.Drawing, Version=4.0.0.0, Culture=neutral, PublicKeyToken=b03f5f7f11d50a3a</value>
-  </data>
-  <data name="T2" type="System.Resources.ResXFileRef, System.Windows.Forms">
+  </data>
+  <data name="T2" type="System.Resources.ResXFileRef, System.Windows.Forms">
     <value>..\Resources\Overlay icons\T2.png;System.Drawing.Bitmap, System.Drawing, Version=4.0.0.0, Culture=neutral, PublicKeyToken=b03f5f7f11d50a3a</value>
-  </data>
-  <data name="T3" type="System.Resources.ResXFileRef, System.Windows.Forms">
+  </data>
+  <data name="T3" type="System.Resources.ResXFileRef, System.Windows.Forms">
     <value>..\Resources\Overlay icons\T3.png;System.Drawing.Bitmap, System.Drawing, Version=4.0.0.0, Culture=neutral, PublicKeyToken=b03f5f7f11d50a3a</value>
-  </data>
-  <data name="T4" type="System.Resources.ResXFileRef, System.Windows.Forms">
+  </data>
+  <data name="T4" type="System.Resources.ResXFileRef, System.Windows.Forms">
     <value>..\Resources\Overlay icons\T4.png;System.Drawing.Bitmap, System.Drawing, Version=4.0.0.0, Culture=neutral, PublicKeyToken=b03f5f7f11d50a3a</value>
-  </data>
-  <data name="Throbber" type="System.Resources.ResXFileRef, System.Windows.Forms">
+  </data>
+  <data name="Throbber" type="System.Resources.ResXFileRef, System.Windows.Forms">
     <value>..\Resources\Images\Throbber.png;System.Drawing.Bitmap, System.Drawing, Version=4.0.0.0, Culture=neutral, PublicKeyToken=b03f5f7f11d50a3a</value>
-  </data>
-  <data name="Toggle" type="System.Resources.ResXFileRef, System.Windows.Forms">
+  </data>
+  <data name="Toggle" type="System.Resources.ResXFileRef, System.Windows.Forms">
     <value>..\Resources\Images\Toggle.png;System.Drawing.Bitmap, System.Drawing, Version=4.0.0.0, Culture=neutral, PublicKeyToken=b03f5f7f11d50a3a</value>
-  </data>
-  <data name="Transparent" type="System.Resources.ResXFileRef, System.Windows.Forms">
+  </data>
+  <data name="Transparent" type="System.Resources.ResXFileRef, System.Windows.Forms">
     <value>..\Resources\Images\Transparent.png;System.Drawing.Bitmap, System.Drawing, Version=4.0.0.0, Culture=neutral, PublicKeyToken=b03f5f7f11d50a3a</value>
-  </data>
-  <data name="TrayIcon" type="System.Resources.ResXFileRef, System.Windows.Forms">
+  </data>
+  <data name="TrayIcon" type="System.Resources.ResXFileRef, System.Windows.Forms">
     <value>..\Resources\Images\TrayIcon.png;System.Drawing.Bitmap, System.Drawing, Version=4.0.0.0, Culture=neutral, PublicKeyToken=b03f5f7f11d50a3a</value>
-  </data>
-  <data name="Warning16" type="System.Resources.ResXFileRef, System.Windows.Forms">
+  </data>
+  <data name="Warning16" type="System.Resources.ResXFileRef, System.Windows.Forms">
     <value>..\Resources\Images\Warning16.png;System.Drawing.Bitmap, System.Drawing, Version=4.0.0.0, Culture=neutral, PublicKeyToken=b03f5f7f11d50a3a</value>
-  </data>
-  <data name="Warning32" type="System.Resources.ResXFileRef, System.Windows.Forms">
+  </data>
+  <data name="Warning32" type="System.Resources.ResXFileRef, System.Windows.Forms">
     <value>..\Resources\Images\Warning-yellow.png;System.Drawing.Bitmap, System.Drawing, Version=4.0.0.0, Culture=neutral, PublicKeyToken=b03f5f7f11d50a3a</value>
-  </data>
-  <data name="Window" type="System.Resources.ResXFileRef, System.Windows.Forms">
+  </data>
+  <data name="Window" type="System.Resources.ResXFileRef, System.Windows.Forms">
     <value>..\Resources\Images\Window.png;System.Drawing.Bitmap, System.Drawing, Version=4.0.0.0, Culture=neutral, PublicKeyToken=b03f5f7f11d50a3a</value>
-  </data>
-  <data name="NotificationRefTypeIDs" type="System.Resources.ResXFileRef, System.Windows.Forms">
+  </data>
+  <data name="NotificationRefTypeIDs" type="System.Resources.ResXFileRef, System.Windows.Forms">
     <value>..\Serialization\NotificationRefTypeIDs.xml;System.String, mscorlib, Version=4.0.0.0, Culture=neutral, PublicKeyToken=b77a5c561934e089;windows-1253</value>
-  </data>
-  <data name="Error32" type="System.Resources.ResXFileRef, System.Windows.Forms">
+  </data>
+  <data name="Error32" type="System.Resources.ResXFileRef, System.Windows.Forms">
     <value>..\Resources\Images\Error32.png;System.Drawing.Bitmap, System.Drawing, Version=4.0.0.0, Culture=neutral, PublicKeyToken=b03f5f7f11d50a3a</value>
-  </data>
-  <data name="DefaultAllianceImage32" type="System.Resources.ResXFileRef, System.Windows.Forms">
+  </data>
+  <data name="DefaultAllianceImage32" type="System.Resources.ResXFileRef, System.Windows.Forms">
     <value>..\Resources\Images\DefaultAllianceImage32.png;System.Drawing.Bitmap, System.Drawing, Version=4.0.0.0, Culture=neutral, PublicKeyToken=b03f5f7f11d50a3a</value>
-  </data>
-  <data name="DefaultCharacterImage32" type="System.Resources.ResXFileRef, System.Windows.Forms">
+  </data>
+  <data name="DefaultCharacterImage32" type="System.Resources.ResXFileRef, System.Windows.Forms">
     <value>..\Resources\Images\DefaultCharacterImage32.png;System.Drawing.Bitmap, System.Drawing, Version=4.0.0.0, Culture=neutral, PublicKeyToken=b03f5f7f11d50a3a</value>
-  </data>
-  <data name="DefaultCorporationImage32" type="System.Resources.ResXFileRef, System.Windows.Forms">
+  </data>
+  <data name="DefaultCorporationImage32" type="System.Resources.ResXFileRef, System.Windows.Forms">
     <value>..\Resources\Images\DefaultCorporationImage32.png;System.Drawing.Bitmap, System.Drawing, Version=4.0.0.0, Culture=neutral, PublicKeyToken=b03f5f7f11d50a3a</value>
-  </data>
-  <data name="DatafilesXSLT" type="System.Resources.ResXFileRef, System.Windows.Forms">
+  </data>
+  <data name="DatafilesXSLT" type="System.Resources.ResXFileRef, System.Windows.Forms">
     <value>..\Serialization\Datafiles\datafile-transform.xslt;System.String, mscorlib, Version=4.0.0.0, Culture=neutral, PublicKeyToken=b77a5c561934e089;utf-8</value>
-  </data>
-  <data name="AccountWide32" type="System.Resources.ResXFileRef, System.Windows.Forms">
+  </data>
+  <data name="AccountWide32" type="System.Resources.ResXFileRef, System.Windows.Forms">
     <value>..\Resources\Images\AccountWide32.png;System.Drawing.Bitmap, System.Drawing, Version=4.0.0.0, Culture=neutral, PublicKeyToken=b03f5f7f11d50a3a</value>
-  </data>
-  <data name="SettingsXSLT" type="System.Resources.ResXFileRef, System.Windows.Forms">
+  </data>
+  <data name="SettingsXSLT" type="System.Resources.ResXFileRef, System.Windows.Forms">
     <value>..\Serialization\Settings\settings-transform.xslt;System.String, mscorlib, Version=4.0.0.0, Culture=neutral, PublicKeyToken=b77a5c561934e089;utf-8</value>
-  </data>
->>>>>>> dd1f4016
+  </data>
 </root>