using System;
using System.Collections;
using System.Linq;
using System.Windows.Forms;
using Google.GData.Calendar;
using Google.GData.Client;
using Google.GData.Extensions;

namespace EVEMon.Common.ExternalCalendar
{
    /// <summary>
    /// Class for handling Google calendar.
    /// </summary>
    public sealed class GoogleAppointmentFilter : AppointmentFilter
    {
        #region Private Variables

        /// <summary>
        /// The maximum of minutes google accepts.
        /// </summary>
        private const int MaxGoogleMinutes = 40320;

        /// <summary>
        /// The type of Google reminder required (SMS, EMail etc).
        /// </summary>
        private readonly ArrayList m_googleReminders = new ArrayList();

        /// <summary>
        /// The Goolge Calendar service.
        /// </summary>
        private readonly CalendarService m_service;

        #endregion


        #region Constructor

        /// <summary>
        /// Initializes a new instance of the <see cref="GoogleAppointmentFilter"/> class.
        /// </summary>
        internal GoogleAppointmentFilter()
        {
            m_service = new CalendarService("serviceName");

            UserName = String.Empty;
            Password = String.Empty;
            Uri = new Uri(NetworkConstants.GoogleCalendarURL);
            PopulateGoogleReminders();
        }

        #endregion


        #region Public Static Properties

        /// <summary>
        /// Gets the google reminder methods.
        /// </summary>
        /// <value>The reminder methods.</value>
        public static IEnumerable ReminderMethods
        {
            get { return Enum.GetValues(typeof(Reminder.ReminderMethod)); }
        }

        #endregion


        #region Internal Properties

        /// <summary>
        /// Gets or sets User Name used for Google logon.
        /// </summary>
        internal string UserName { private get; set; }

        /// <summary>
        /// Gets or sets Password used for Google logon.
        /// </summary>
        internal string Password { private get; set; }

        /// <summary>
        /// Gets or sets URI used for Google calendar.
        /// </summary>
        internal Uri Uri { private get; set; }

        /// <summary>
        /// Gets or sets Reminder Method.
        /// </summary>
        internal int ReminderMethod { private get; set; }

        #endregion


        #region Public Methods

        /// <summary>
        /// Add a new appointment or Update the appropriate appointment in the calendar.
        /// </summary>
        /// <param name="appointmentExists">if set to <c>true</c> the appointment exists.</param>
        /// <param name="queuePosition">The queue position.</param>
        /// <param name="lastSkillInQueue">if set to <c>true</c> skill is the last in queue.</param>
<<<<<<< HEAD
        public override void AddOrUpdateAppointment(bool appointmentExists, int queuePosition, bool lastSkillInQueue)
=======
        internal override void AddOrUpdateAppointment(bool appointmentExists, int queuePosition, bool lastSkillInQueue)
>>>>>>> 48fed485
        {
            Exception googleProblem = null;

            EventEntry appointmentItem = (appointmentExists
                                              ? (EventEntry)AppointmentArray[0]
                                              : new EventEntry());

            if (appointmentItem.Times.Count == 0)
                appointmentItem.Times.Add(new When());

            // Set the title and content of the entry
            appointmentItem.Title.Text = Subject;
            appointmentItem.Times[0].StartTime = StartDate;
            appointmentItem.Times[0].EndTime = EndDate;

            if (AlternateReminder)
            {
                EarlyReminder = new DateTime(StartDate.Year,
                                             StartDate.Month,
                                             StartDate.Day,
                                             EarlyReminder.Hour,
                                             EarlyReminder.Minute,
                                             EarlyReminder.Second);

                LateReminder = new DateTime(StartDate.Year,
                                            StartDate.Month,
                                            StartDate.Day,
                                            LateReminder.Hour,
                                            LateReminder.Minute,
                                            LateReminder.Second);

                // Subtract the reminder time from the appointment time
                DateTime dateTimeAlternateReminder = WorkOutAlternateReminders();
                TimeSpan timeSpan = appointmentItem.Times[0].StartTime.Subtract(dateTimeAlternateReminder);
                Minutes = Math.Abs((timeSpan.Hours * 60) + timeSpan.Minutes);

                SetGoogleReminder(appointmentItem);
            }
            else if (ItemReminder)
                SetGoogleReminder(appointmentItem);
            else
                appointmentItem.Reminder = null;

            if (appointmentExists)
            {
                // Update the appointment
                appointmentItem.Update();
            }
            else
            {
                // Send the request and receive the response
                m_service.Insert(Uri, appointmentItem);
            }

            if (googleProblem != null)
                throw googleProblem;
        }

        /// <summary>
        /// Get the relevant Google appointment.
        /// </summary>
        /// <returns>
        /// 	<c>true</c> if an appointment is found, <c>false</c> otherwise.
        /// </returns>
        internal override bool Appointment
        {
            get
            {
                if (AppointmentArray.Count < 1)
                    return false;

                EventEntry appointmentItem = (EventEntry)AppointmentArray[0];
                StartDate = appointmentItem.Times[0].StartTime;
                EndDate = appointmentItem.Times[0].EndTime;
                Subject = appointmentItem.Title.Text;
                EntryId = appointmentItem.Id.Uri.Content;

                if (appointmentItem.Reminder != null)
                {
                    Reminder.ReminderMethod reminderMethod = appointmentItem.Reminder.Method;
                    ItemReminder = reminderMethod != Reminder.ReminderMethod.none;

                    ReminderMethod = m_googleReminders.IndexOf(reminderMethod);
                    Minutes = appointmentItem.Reminder.Minutes;
                }
                else
                {
                    ItemReminder = false;
                    Minutes = 5;
                }

                return true;
            }
        }

        /// <summary>
        /// Read the Google appointments.
        /// </summary>
        internal override void ReadAppointments()
        {
            EventQuery myQuery = new EventQuery(Uri.AbsoluteUri)
                                     {
                                         StartTime = StartDate,
                                         EndTime = EndDate,
                                         Query = Subject
                                     };

            AppointmentArray.Clear();

            try
            {
                EventFeed myResultsFeed = m_service.Query(myQuery);
                foreach (EventEntry eventEntry in myResultsFeed.Entries.OfType<EventEntry>())
                {
                    AppointmentArray.Add(eventEntry);
                }
            }
            catch(GDataRequestException ex)
            {
                MessageBox.Show(ex.Message, "Google says:");
            }
        }

        /// <summary>
        /// Delete the relevant appointment.
        /// </summary>
        /// <param name="appointmentIndex">The appointment index.</param>
        internal override void DeleteAppointment(int appointmentIndex)
        {
            ((EventEntry)AppointmentArray[appointmentIndex]).Delete();
        }

        #endregion


        #region Internal Methods

        /// <summary>
        /// Logon to Google.
        /// </summary>
        internal void Logon()
        {
            m_service.setUserCredentials(UserName, Password);
        }

        #endregion


        #region Private Methods

        /// <summary>
        /// Sets the goolge reminder.
        /// </summary>
        /// <param name="appointmentItem">The appointment item.</param>
        private void SetGoogleReminder(EventEntry appointmentItem)
        {
            appointmentItem.Reminder = (appointmentItem.Reminder ?? new Reminder());
            appointmentItem.Reminder.Minutes = Math.Min(Minutes, MaxGoogleMinutes);
            appointmentItem.Reminder.Method = (Reminder.ReminderMethod)m_googleReminders[ReminderMethod];
        }

        /// <summary>
        /// Populate the Google reminders types.
        /// </summary>
        private void PopulateGoogleReminders()
        {
            m_googleReminders.Add(Reminder.ReminderMethod.alert);
            m_googleReminders.Add(Reminder.ReminderMethod.all);
            m_googleReminders.Add(Reminder.ReminderMethod.email);
            m_googleReminders.Add(Reminder.ReminderMethod.none);
            m_googleReminders.Add(Reminder.ReminderMethod.sms);
            m_googleReminders.Add(Reminder.ReminderMethod.unspecified);
        }

        #endregion
    }
}<|MERGE_RESOLUTION|>--- conflicted
+++ resolved
@@ -1,282 +1,278 @@
-using System;
-using System.Collections;
-using System.Linq;
-using System.Windows.Forms;
-using Google.GData.Calendar;
-using Google.GData.Client;
-using Google.GData.Extensions;
-
-namespace EVEMon.Common.ExternalCalendar
-{
-    /// <summary>
-    /// Class for handling Google calendar.
-    /// </summary>
-    public sealed class GoogleAppointmentFilter : AppointmentFilter
-    {
-        #region Private Variables
-
-        /// <summary>
-        /// The maximum of minutes google accepts.
-        /// </summary>
-        private const int MaxGoogleMinutes = 40320;
-
-        /// <summary>
-        /// The type of Google reminder required (SMS, EMail etc).
-        /// </summary>
-        private readonly ArrayList m_googleReminders = new ArrayList();
-
-        /// <summary>
-        /// The Goolge Calendar service.
-        /// </summary>
-        private readonly CalendarService m_service;
-
-        #endregion
-
-
-        #region Constructor
-
-        /// <summary>
-        /// Initializes a new instance of the <see cref="GoogleAppointmentFilter"/> class.
-        /// </summary>
-        internal GoogleAppointmentFilter()
-        {
-            m_service = new CalendarService("serviceName");
-
-            UserName = String.Empty;
-            Password = String.Empty;
-            Uri = new Uri(NetworkConstants.GoogleCalendarURL);
-            PopulateGoogleReminders();
-        }
-
-        #endregion
-
-
-        #region Public Static Properties
-
-        /// <summary>
-        /// Gets the google reminder methods.
-        /// </summary>
-        /// <value>The reminder methods.</value>
-        public static IEnumerable ReminderMethods
-        {
-            get { return Enum.GetValues(typeof(Reminder.ReminderMethod)); }
-        }
-
-        #endregion
-
-
-        #region Internal Properties
-
-        /// <summary>
-        /// Gets or sets User Name used for Google logon.
-        /// </summary>
-        internal string UserName { private get; set; }
-
-        /// <summary>
-        /// Gets or sets Password used for Google logon.
-        /// </summary>
-        internal string Password { private get; set; }
-
-        /// <summary>
-        /// Gets or sets URI used for Google calendar.
-        /// </summary>
-        internal Uri Uri { private get; set; }
-
-        /// <summary>
-        /// Gets or sets Reminder Method.
-        /// </summary>
-        internal int ReminderMethod { private get; set; }
-
-        #endregion
-
-
-        #region Public Methods
-
-        /// <summary>
-        /// Add a new appointment or Update the appropriate appointment in the calendar.
-        /// </summary>
-        /// <param name="appointmentExists">if set to <c>true</c> the appointment exists.</param>
-        /// <param name="queuePosition">The queue position.</param>
-        /// <param name="lastSkillInQueue">if set to <c>true</c> skill is the last in queue.</param>
-<<<<<<< HEAD
-        public override void AddOrUpdateAppointment(bool appointmentExists, int queuePosition, bool lastSkillInQueue)
-=======
-        internal override void AddOrUpdateAppointment(bool appointmentExists, int queuePosition, bool lastSkillInQueue)
->>>>>>> 48fed485
-        {
-            Exception googleProblem = null;
-
-            EventEntry appointmentItem = (appointmentExists
-                                              ? (EventEntry)AppointmentArray[0]
-                                              : new EventEntry());
-
-            if (appointmentItem.Times.Count == 0)
-                appointmentItem.Times.Add(new When());
-
-            // Set the title and content of the entry
-            appointmentItem.Title.Text = Subject;
-            appointmentItem.Times[0].StartTime = StartDate;
-            appointmentItem.Times[0].EndTime = EndDate;
-
-            if (AlternateReminder)
-            {
-                EarlyReminder = new DateTime(StartDate.Year,
-                                             StartDate.Month,
-                                             StartDate.Day,
-                                             EarlyReminder.Hour,
-                                             EarlyReminder.Minute,
-                                             EarlyReminder.Second);
-
-                LateReminder = new DateTime(StartDate.Year,
-                                            StartDate.Month,
-                                            StartDate.Day,
-                                            LateReminder.Hour,
-                                            LateReminder.Minute,
-                                            LateReminder.Second);
-
-                // Subtract the reminder time from the appointment time
-                DateTime dateTimeAlternateReminder = WorkOutAlternateReminders();
-                TimeSpan timeSpan = appointmentItem.Times[0].StartTime.Subtract(dateTimeAlternateReminder);
-                Minutes = Math.Abs((timeSpan.Hours * 60) + timeSpan.Minutes);
-
-                SetGoogleReminder(appointmentItem);
-            }
-            else if (ItemReminder)
-                SetGoogleReminder(appointmentItem);
-            else
-                appointmentItem.Reminder = null;
-
-            if (appointmentExists)
-            {
-                // Update the appointment
-                appointmentItem.Update();
-            }
-            else
-            {
-                // Send the request and receive the response
-                m_service.Insert(Uri, appointmentItem);
-            }
-
-            if (googleProblem != null)
-                throw googleProblem;
-        }
-
-        /// <summary>
-        /// Get the relevant Google appointment.
-        /// </summary>
-        /// <returns>
-        /// 	<c>true</c> if an appointment is found, <c>false</c> otherwise.
-        /// </returns>
-        internal override bool Appointment
-        {
-            get
-            {
-                if (AppointmentArray.Count < 1)
-                    return false;
-
-                EventEntry appointmentItem = (EventEntry)AppointmentArray[0];
-                StartDate = appointmentItem.Times[0].StartTime;
-                EndDate = appointmentItem.Times[0].EndTime;
-                Subject = appointmentItem.Title.Text;
-                EntryId = appointmentItem.Id.Uri.Content;
-
-                if (appointmentItem.Reminder != null)
-                {
-                    Reminder.ReminderMethod reminderMethod = appointmentItem.Reminder.Method;
-                    ItemReminder = reminderMethod != Reminder.ReminderMethod.none;
-
-                    ReminderMethod = m_googleReminders.IndexOf(reminderMethod);
-                    Minutes = appointmentItem.Reminder.Minutes;
-                }
-                else
-                {
-                    ItemReminder = false;
-                    Minutes = 5;
-                }
-
-                return true;
-            }
-        }
-
-        /// <summary>
-        /// Read the Google appointments.
-        /// </summary>
-        internal override void ReadAppointments()
-        {
-            EventQuery myQuery = new EventQuery(Uri.AbsoluteUri)
-                                     {
-                                         StartTime = StartDate,
-                                         EndTime = EndDate,
-                                         Query = Subject
-                                     };
-
-            AppointmentArray.Clear();
-
-            try
-            {
-                EventFeed myResultsFeed = m_service.Query(myQuery);
-                foreach (EventEntry eventEntry in myResultsFeed.Entries.OfType<EventEntry>())
-                {
-                    AppointmentArray.Add(eventEntry);
-                }
-            }
-            catch(GDataRequestException ex)
-            {
-                MessageBox.Show(ex.Message, "Google says:");
-            }
-        }
-
-        /// <summary>
-        /// Delete the relevant appointment.
-        /// </summary>
-        /// <param name="appointmentIndex">The appointment index.</param>
-        internal override void DeleteAppointment(int appointmentIndex)
-        {
-            ((EventEntry)AppointmentArray[appointmentIndex]).Delete();
-        }
-
-        #endregion
-
-
-        #region Internal Methods
-
-        /// <summary>
-        /// Logon to Google.
-        /// </summary>
-        internal void Logon()
-        {
-            m_service.setUserCredentials(UserName, Password);
-        }
-
-        #endregion
-
-
-        #region Private Methods
-
-        /// <summary>
-        /// Sets the goolge reminder.
-        /// </summary>
-        /// <param name="appointmentItem">The appointment item.</param>
-        private void SetGoogleReminder(EventEntry appointmentItem)
-        {
-            appointmentItem.Reminder = (appointmentItem.Reminder ?? new Reminder());
-            appointmentItem.Reminder.Minutes = Math.Min(Minutes, MaxGoogleMinutes);
-            appointmentItem.Reminder.Method = (Reminder.ReminderMethod)m_googleReminders[ReminderMethod];
-        }
-
-        /// <summary>
-        /// Populate the Google reminders types.
-        /// </summary>
-        private void PopulateGoogleReminders()
-        {
-            m_googleReminders.Add(Reminder.ReminderMethod.alert);
-            m_googleReminders.Add(Reminder.ReminderMethod.all);
-            m_googleReminders.Add(Reminder.ReminderMethod.email);
-            m_googleReminders.Add(Reminder.ReminderMethod.none);
-            m_googleReminders.Add(Reminder.ReminderMethod.sms);
-            m_googleReminders.Add(Reminder.ReminderMethod.unspecified);
-        }
-
-        #endregion
-    }
+using System;
+using System.Collections;
+using System.Linq;
+using System.Windows.Forms;
+using Google.GData.Calendar;
+using Google.GData.Client;
+using Google.GData.Extensions;
+
+namespace EVEMon.Common.ExternalCalendar
+{
+    /// <summary>
+    /// Class for handling Google calendar.
+    /// </summary>
+    public sealed class GoogleAppointmentFilter : AppointmentFilter
+    {
+        #region Private Variables
+
+        /// <summary>
+        /// The maximum of minutes google accepts.
+        /// </summary>
+        private const int MaxGoogleMinutes = 40320;
+
+        /// <summary>
+        /// The type of Google reminder required (SMS, EMail etc).
+        /// </summary>
+        private readonly ArrayList m_googleReminders = new ArrayList();
+
+        /// <summary>
+        /// The Goolge Calendar service.
+        /// </summary>
+        private readonly CalendarService m_service;
+
+        #endregion
+
+
+        #region Constructor
+
+        /// <summary>
+        /// Initializes a new instance of the <see cref="GoogleAppointmentFilter"/> class.
+        /// </summary>
+        internal GoogleAppointmentFilter()
+        {
+            m_service = new CalendarService("serviceName");
+
+            UserName = String.Empty;
+            Password = String.Empty;
+            Uri = new Uri(NetworkConstants.GoogleCalendarURL);
+            PopulateGoogleReminders();
+        }
+
+        #endregion
+
+
+        #region Public Static Properties
+
+        /// <summary>
+        /// Gets the google reminder methods.
+        /// </summary>
+        /// <value>The reminder methods.</value>
+        public static IEnumerable ReminderMethods
+        {
+            get { return Enum.GetValues(typeof(Reminder.ReminderMethod)); }
+        }
+
+        #endregion
+
+
+        #region Internal Properties
+
+        /// <summary>
+        /// Gets or sets User Name used for Google logon.
+        /// </summary>
+        internal string UserName { private get; set; }
+
+        /// <summary>
+        /// Gets or sets Password used for Google logon.
+        /// </summary>
+        internal string Password { private get; set; }
+
+        /// <summary>
+        /// Gets or sets URI used for Google calendar.
+        /// </summary>
+        internal Uri Uri { private get; set; }
+
+        /// <summary>
+        /// Gets or sets Reminder Method.
+        /// </summary>
+        internal int ReminderMethod { private get; set; }
+
+        #endregion
+
+
+        #region Public Methods
+
+        /// <summary>
+        /// Add a new appointment or Update the appropriate appointment in the calendar.
+        /// </summary>
+        /// <param name="appointmentExists">if set to <c>true</c> the appointment exists.</param>
+        /// <param name="queuePosition">The queue position.</param>
+        /// <param name="lastSkillInQueue">if set to <c>true</c> skill is the last in queue.</param>
+        internal override void AddOrUpdateAppointment(bool appointmentExists, int queuePosition, bool lastSkillInQueue)
+        {
+            Exception googleProblem = null;
+
+            EventEntry appointmentItem = (appointmentExists
+                                              ? (EventEntry)AppointmentArray[0]
+                                              : new EventEntry());
+
+            if (appointmentItem.Times.Count == 0)
+                appointmentItem.Times.Add(new When());
+
+            // Set the title and content of the entry
+            appointmentItem.Title.Text = Subject;
+            appointmentItem.Times[0].StartTime = StartDate;
+            appointmentItem.Times[0].EndTime = EndDate;
+
+            if (AlternateReminder)
+            {
+                EarlyReminder = new DateTime(StartDate.Year,
+                                             StartDate.Month,
+                                             StartDate.Day,
+                                             EarlyReminder.Hour,
+                                             EarlyReminder.Minute,
+                                             EarlyReminder.Second);
+
+                LateReminder = new DateTime(StartDate.Year,
+                                            StartDate.Month,
+                                            StartDate.Day,
+                                            LateReminder.Hour,
+                                            LateReminder.Minute,
+                                            LateReminder.Second);
+
+                // Subtract the reminder time from the appointment time
+                DateTime dateTimeAlternateReminder = WorkOutAlternateReminders();
+                TimeSpan timeSpan = appointmentItem.Times[0].StartTime.Subtract(dateTimeAlternateReminder);
+                Minutes = Math.Abs((timeSpan.Hours * 60) + timeSpan.Minutes);
+
+                SetGoogleReminder(appointmentItem);
+            }
+            else if (ItemReminder)
+                SetGoogleReminder(appointmentItem);
+            else
+                appointmentItem.Reminder = null;
+
+            if (appointmentExists)
+            {
+                // Update the appointment
+                appointmentItem.Update();
+            }
+            else
+            {
+                // Send the request and receive the response
+                m_service.Insert(Uri, appointmentItem);
+            }
+
+            if (googleProblem != null)
+                throw googleProblem;
+        }
+
+        /// <summary>
+        /// Get the relevant Google appointment.
+        /// </summary>
+        /// <returns>
+        /// 	<c>true</c> if an appointment is found, <c>false</c> otherwise.
+        /// </returns>
+        internal override bool Appointment
+        {
+            get
+            {
+                if (AppointmentArray.Count < 1)
+                    return false;
+
+                EventEntry appointmentItem = (EventEntry)AppointmentArray[0];
+                StartDate = appointmentItem.Times[0].StartTime;
+                EndDate = appointmentItem.Times[0].EndTime;
+                Subject = appointmentItem.Title.Text;
+                EntryId = appointmentItem.Id.Uri.Content;
+
+                if (appointmentItem.Reminder != null)
+                {
+                    Reminder.ReminderMethod reminderMethod = appointmentItem.Reminder.Method;
+                    ItemReminder = reminderMethod != Reminder.ReminderMethod.none;
+
+                    ReminderMethod = m_googleReminders.IndexOf(reminderMethod);
+                    Minutes = appointmentItem.Reminder.Minutes;
+                }
+                else
+                {
+                    ItemReminder = false;
+                    Minutes = 5;
+                }
+
+                return true;
+            }
+        }
+
+        /// <summary>
+        /// Read the Google appointments.
+        /// </summary>
+        internal override void ReadAppointments()
+        {
+            EventQuery myQuery = new EventQuery(Uri.AbsoluteUri)
+                                     {
+                                         StartTime = StartDate,
+                                         EndTime = EndDate,
+                                         Query = Subject
+                                     };
+
+            AppointmentArray.Clear();
+
+            try
+            {
+                EventFeed myResultsFeed = m_service.Query(myQuery);
+                foreach (EventEntry eventEntry in myResultsFeed.Entries.OfType<EventEntry>())
+                {
+                    AppointmentArray.Add(eventEntry);
+                }
+            }
+            catch(GDataRequestException ex)
+            {
+                MessageBox.Show(ex.Message, "Google says:");
+            }
+        }
+
+        /// <summary>
+        /// Delete the relevant appointment.
+        /// </summary>
+        /// <param name="appointmentIndex">The appointment index.</param>
+        internal override void DeleteAppointment(int appointmentIndex)
+        {
+            ((EventEntry)AppointmentArray[appointmentIndex]).Delete();
+        }
+
+        #endregion
+
+
+        #region Internal Methods
+
+        /// <summary>
+        /// Logon to Google.
+        /// </summary>
+        internal void Logon()
+        {
+            m_service.setUserCredentials(UserName, Password);
+        }
+
+        #endregion
+
+
+        #region Private Methods
+
+        /// <summary>
+        /// Sets the goolge reminder.
+        /// </summary>
+        /// <param name="appointmentItem">The appointment item.</param>
+        private void SetGoogleReminder(EventEntry appointmentItem)
+        {
+            appointmentItem.Reminder = (appointmentItem.Reminder ?? new Reminder());
+            appointmentItem.Reminder.Minutes = Math.Min(Minutes, MaxGoogleMinutes);
+            appointmentItem.Reminder.Method = (Reminder.ReminderMethod)m_googleReminders[ReminderMethod];
+        }
+
+        /// <summary>
+        /// Populate the Google reminders types.
+        /// </summary>
+        private void PopulateGoogleReminders()
+        {
+            m_googleReminders.Add(Reminder.ReminderMethod.alert);
+            m_googleReminders.Add(Reminder.ReminderMethod.all);
+            m_googleReminders.Add(Reminder.ReminderMethod.email);
+            m_googleReminders.Add(Reminder.ReminderMethod.none);
+            m_googleReminders.Add(Reminder.ReminderMethod.sms);
+            m_googleReminders.Add(Reminder.ReminderMethod.unspecified);
+        }
+
+        #endregion
+    }
 }